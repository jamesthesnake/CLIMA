--- conflicted
+++ resolved
@@ -202,13 +202,8 @@
 
 Assign value `val` to variable `ϕ` for all ghost points.
 """
-<<<<<<< HEAD
 function assign!(sv::StateVec, var_names, grid::Grid{DT}, val::DT) where DT
   gm, en, ud, sd, al = allcombinations(sv)
-=======
-function assign!(sv::StateVec, var_names, grid::Grid{FT}, val::FT) where FT
-  gm, en, ud, sd, al = allcombinations(DomainIdx(sv))
->>>>>>> 7956017f
   !(var_names isa Tuple) && (var_names = (var_names,))
   @inbounds for k in over_elems(grid), ϕ in var_names, i in over_sub_domains(sv, ϕ)
     sv[ϕ, k, i] = val
@@ -220,13 +215,8 @@
 
 Assign value `val` to all variables in state vector.
 """
-<<<<<<< HEAD
 function assign!(sv::StateVec, grid::Grid{DT}, val::DT) where DT
   gm, en, ud, sd, al = allcombinations(sv)
-=======
-function assign!(sv::StateVec, grid::Grid{FT}, val::FT) where FT
-  gm, en, ud, sd, al = allcombinations(DomainIdx(sv))
->>>>>>> 7956017f
   @inbounds for k in over_elems(grid), ϕ in var_names(sv), i in over_sub_domains(sv, ϕ)
     sv[ϕ, k, i] = val
   end
