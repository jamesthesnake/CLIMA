using CLIMA.PlanetParameters: Omega
<<<<<<< HEAD
export Gravity, RayleighSponge, Subsidence, GeostrophicForcing, Coriolis, Source
=======
export Source, Gravity, RayleighSponge, Subsidence, GeostrophicForcing, Coriolis
>>>>>>> 5ce10259

# kept for compatibility
# can be removed if no functions are using this
function atmos_source!(
    f::Function,
    atmos::AtmosModel,
    source::Vars,
    state::Vars,
    diffusive::Vars,
    aux::Vars,
    t::Real,
)
    f(atmos, source, state, diffusive, aux, t)
end
function atmos_source!(
    ::Nothing,
    atmos::AtmosModel,
    source::Vars,
    state::Vars,
    diffusive::Vars,
    aux::Vars,
    t::Real,
) end
# sources are applied additively
@generated function atmos_source!(
    stuple::Tuple,
    atmos::AtmosModel,
    source::Vars,
    state::Vars,
    diffusive::Vars,
    aux::Vars,
    t::Real,
)
    N = fieldcount(stuple)
    return quote
        Base.Cartesian.@nexprs $N i ->
            atmos_source!(stuple[i], atmos, source, state, diffusive, aux, t)
        return nothing
    end
end

abstract type Source end

struct Gravity <: Source end
function atmos_source!(
    ::Gravity,
    atmos::AtmosModel,
    source::Vars,
    state::Vars,
    diffusive::Vars,
    aux::Vars,
    t::Real,
)
    if atmos.ref_state isa HydrostaticState
        source.ρu -= (state.ρ - aux.ref_state.ρ) * aux.orientation.∇Φ
    else
        source.ρu -= state.ρ * aux.orientation.∇Φ
    end
end

struct Coriolis <: Source end
function atmos_source!(
    ::Coriolis,
    atmos::AtmosModel,
    source::Vars,
    state::Vars,
    diffusive::Vars,
    aux::Vars,
    t::Real,
)
    # note: this assumes a SphericalOrientation
    source.ρu -= SVector(0, 0, 2 * Omega) × state.ρu
end

struct Subsidence{FT} <: Source
    D::FT
end

function atmos_source!(
    subsidence::Subsidence,
    atmos::AtmosModel,
    source::Vars,
    state::Vars,
    diffusive::Vars,
    aux::Vars,
    t::Real,
)
    ρ = state.ρ
    z = altitude(atmos.orientation, aux)
    w_sub = subsidence_velocity(subsidence, z)
    k̂ = vertical_unit_vector(atmos.orientation, aux)

    source.ρe -= ρ * w_sub * dot(k̂, diffusive.∇h_tot)
    source.moisture.ρq_tot -= ρ * w_sub * dot(k̂, diffusive.moisture.∇q_tot)
end

subsidence_velocity(subsidence::Subsidence{FT}, z::FT) where {FT} =
    -subsidence.D * z


struct GeostrophicForcing{FT} <: Source
    f_coriolis::FT
    u_geostrophic::FT
    v_geostrophic::FT
end
function atmos_source!(
    s::GeostrophicForcing,
    atmos::AtmosModel,
    source::Vars,
    state::Vars,
    diffusive::Vars,
    aux::Vars,
    t::Real,
)
    u_geo = SVector(s.u_geostrophic, s.v_geostrophic, 0)
    ẑ = vertical_unit_vector(atmos.orientation, aux)
    fkvector = s.f_coriolis * ẑ
    source.ρu -= fkvector × (state.ρu .- state.ρ * u_geo)
end

"""
    RayleighSponge{FT} <: Source

Rayleigh Damping (Linear Relaxation) for top wall momentum components
Assumes laterally periodic boundary conditions for LES flows. Momentum components
are relaxed to reference values (zero velocities) at the top boundary.
"""
struct RayleighSponge{FT} <: Source
    "Maximum domain altitude (m)"
    z_max::FT
    "Altitude at with sponge starts (m)"
    z_sponge::FT
    "Sponge Strength 0 ⩽ α_max ⩽ 1"
    α_max::FT
    "Relaxation velocity components"
    u_relaxation::SVector{3, FT}
    "Sponge exponent"
    γ::FT
end
function atmos_source!(
    s::RayleighSponge,
    atmos::AtmosModel,
    source::Vars,
    state::Vars,
    diffusive::Vars,
    aux::Vars,
    t::Real,
)
    z = altitude(atmos.orientation, aux)
    if z >= s.z_sponge
        r = (z - s.z_sponge) / (s.z_max - s.z_sponge)
        β_sponge = s.α_max * sinpi(r / 2)^s.γ
        source.ρu -= β_sponge * (state.ρu .- state.ρ * s.u_relaxation)
    end
end<|MERGE_RESOLUTION|>--- conflicted
+++ resolved
@@ -1,9 +1,5 @@
 using CLIMA.PlanetParameters: Omega
-<<<<<<< HEAD
-export Gravity, RayleighSponge, Subsidence, GeostrophicForcing, Coriolis, Source
-=======
 export Source, Gravity, RayleighSponge, Subsidence, GeostrophicForcing, Coriolis
->>>>>>> 5ce10259
 
 # kept for compatibility
 # can be removed if no functions are using this
