--- conflicted
+++ resolved
@@ -53,9 +53,6 @@
 function vars_aux(m::NoOrientation, T)
     @vars()
 end
-<<<<<<< HEAD
-atmos_init_aux!(::NoOrientation, ::AtmosModel, aux::Vars, geom::LocalGeometry,args...) = nothing
-=======
 atmos_init_aux!(
     ::NoOrientation,
     ::AtmosModel,
@@ -63,7 +60,6 @@
     geom::LocalGeometry,
     args...,
 ) = nothing
->>>>>>> 93940691
 gravitational_potential(::NoOrientation, aux::Vars) = -zero(eltype(aux))
 ∇gravitational_potential(::NoOrientation, aux::Vars) =
     SVector{3, eltype(aux)}(0, 0, 0)
@@ -75,14 +71,6 @@
 Gravity acts towards the origin `(0,0,0)`, and the gravitational potential is relative
 to the surface of the planet.
 """
-<<<<<<< HEAD
-struct SphericalOrientation <: Orientation
-end
-function atmos_init_aux!(::SphericalOrientation, ::AtmosModel, aux::Vars, geom::LocalGeometry, args...)
-  normcoord = norm(aux.coord)
-  aux.orientation.Φ = grav * (normcoord - planet_radius)
-  aux.orientation.∇Φ = grav / normcoord .* aux.coord
-=======
 struct SphericalOrientation <: Orientation end
 function atmos_init_aux!(
     ::SphericalOrientation,
@@ -94,7 +82,6 @@
     normcoord = norm(aux.coord)
     aux.orientation.Φ = grav * (normcoord - planet_radius)
     aux.orientation.∇Φ = grav / normcoord .* aux.coord
->>>>>>> 93940691
 end
 # TODO: should we define these for non-spherical orientations?
 latitude(orientation::SphericalOrientation, aux::Vars) =
@@ -112,11 +99,6 @@
 struct FlatOrientation <: Orientation
     # for Coriolis we could add latitude?
 end
-<<<<<<< HEAD
-function atmos_init_aux!(::FlatOrientation, ::AtmosModel, aux::Vars, geom::LocalGeometry, args...)
-  aux.orientation.Φ = grav * aux.coord[3]
-  aux.orientation.∇Φ = SVector{3,eltype(aux)}(0,0,grav)
-=======
 function atmos_init_aux!(
     ::FlatOrientation,
     ::AtmosModel,
@@ -126,5 +108,4 @@
 )
     aux.orientation.Φ = grav * aux.coord[3]
     aux.orientation.∇Φ = SVector{3, eltype(aux)}(0, 0, grav)
->>>>>>> 93940691
 end