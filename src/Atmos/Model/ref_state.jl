### Reference state
using DocStringExtensions
export ReferenceState,
    NoReferenceState,
    HydrostaticState,
    IsothermalProfile,
    LinearTemperatureProfile,
    DryAdiabaticProfile

"""
    ReferenceState

Reference state, for example, used as initial
condition or for linearization.
"""
abstract type ReferenceState end

vars_state(m::ReferenceState, FT) = @vars()
vars_gradient(m::ReferenceState, FT) = @vars()
vars_diffusive(m::ReferenceState, FT) = @vars()
vars_aux(m::ReferenceState, FT) = @vars()
atmos_init_aux!(
    ::ReferenceState,
    ::AtmosModel,
    aux::Vars,
    geom::LocalGeometry,
<<<<<<< HEAD
    args...
=======
    args...,
>>>>>>> 93940691
) = nothing

"""
    NoReferenceState <: ReferenceState

No reference state used
"""
struct NoReferenceState <: ReferenceState end



"""
    HydrostaticState{P,T} <: ReferenceState

A hydrostatic state specified by a temperature profile and relative humidity.
"""
struct HydrostaticState{P, F} <: ReferenceState
    temperatureprofile::P
    relativehumidity::F
end

vars_aux(m::HydrostaticState, FT) =
    @vars(ρ::FT, p::FT, T::FT, ρe::FT, ρq_tot::FT)


function atmos_init_aux!(
    m::HydrostaticState{P, F},
    atmos::AtmosModel,
    aux::Vars,
    geom::LocalGeometry,
<<<<<<< HEAD
    args...
=======
    args...,
>>>>>>> 93940691
) where {P, F}
    T, p = m.temperatureprofile(atmos.orientation, aux)
    aux.ref_state.T = T
    aux.ref_state.p = p
    aux.ref_state.ρ = ρ = p / (R_d * T)
    q_vap_sat = q_vap_saturation(T, ρ, atmos.param_set)
    aux.ref_state.ρq_tot = ρq_tot = ρ * m.relativehumidity * q_vap_sat

    q_pt = PhasePartition(ρq_tot)
    aux.ref_state.ρe = ρ * internal_energy(T, q_pt, atmos.param_set)

    e_kin = F(0)
    e_pot = gravitational_potential(atmos.orientation, aux)
    aux.ref_state.ρe = ρ * total_energy(e_kin, e_pot, T, q_pt, atmos.param_set)
end



"""
    TemperatureProfile

Specifies the temperature profile for a reference state.

Instances of this type are required to be callable objects with the following signature

    T,p = (::TemperatureProfile)(orientation::Orientation, aux::Vars)

where `T` is the temperature (in K), and `p` is the pressure (in hPa).
"""
abstract type TemperatureProfile end


"""
    IsothermalProfile{F} <: TemperatureProfile

A uniform temperature profile.

# Fields

$(DocStringExtensions.FIELDS)
"""
struct IsothermalProfile{F} <: TemperatureProfile
    "temperature (K)"
    T::F
end

function (profile::IsothermalProfile)(orientation::Orientation, aux::Vars)
    p =
        MSLP *
        exp(-gravitational_potential(orientation, aux) / (R_d * profile.T))
    return (profile.T, p)
end

"""
    DryAdiabaticProfile{F} <: TemperatureProfile


A temperature profile that has uniform potential temperature θ until it
reaches the minimum specified temperature `T_min`

# Fields

$(DocStringExtensions.FIELDS)
"""
struct DryAdiabaticProfile{F} <: TemperatureProfile
    "minimum temperature (K)"
    T_min::F
    "potential temperature (K)"
    θ::F
end

function (profile::DryAdiabaticProfile)(orientation::Orientation, aux::Vars)
    FT = eltype(aux)
    LinearTemperatureProfile(profile.T_min, profile.θ, FT(grav / cp_d))(
        orientation,
        aux,
    )
end

"""
    LinearTemperatureProfile{F} <: TemperatureProfile

A temperature profile which decays linearly with height `z`, until it reaches a minimum specified temperature.

```math
T(z) = \\max(T_{\\text{surface}} − Γ z, T_{\\text{min}})
```

# Fields

$(DocStringExtensions.FIELDS)
"""
struct LinearTemperatureProfile{FT} <: TemperatureProfile
    "minimum temperature (K)"
    T_min::FT
    "surface temperature (K)"
    T_surface::FT
    "lapse rate (K/m)"
    Γ::FT
end

function (profile::LinearTemperatureProfile)(
    orientation::Orientation,
    aux::Vars,
)
    z = altitude(orientation, aux)
    T = max(profile.T_surface - profile.Γ * z, profile.T_min)

    p = MSLP * (T / profile.T_surface)^(grav / (R_d * profile.Γ))
    if T == profile.T_min
        z_top = (profile.T_surface - profile.T_min) / profile.Γ
        H_min = R_d * profile.T_min / grav
        p *= exp(-(z - z_top) / H_min)
    end
    return (T, p)
end<|MERGE_RESOLUTION|>--- conflicted
+++ resolved
@@ -24,11 +24,7 @@
     ::AtmosModel,
     aux::Vars,
     geom::LocalGeometry,
-<<<<<<< HEAD
-    args...
-=======
     args...,
->>>>>>> 93940691
 ) = nothing
 
 """
@@ -59,11 +55,7 @@
     atmos::AtmosModel,
     aux::Vars,
     geom::LocalGeometry,
-<<<<<<< HEAD
-    args...
-=======
     args...,
->>>>>>> 93940691
 ) where {P, F}
     T, p = m.temperatureprofile(atmos.orientation, aux)
     aux.ref_state.T = T
