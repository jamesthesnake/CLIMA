### Reference state
using DocStringExtensions
<<<<<<< HEAD
export NoReferenceState, HydrostaticState, IsothermalProfile, LinearTemperatureProfile, ReferenceState
=======
export NoReferenceState,
    HydrostaticState,
    IsothermalProfile,
    LinearTemperatureProfile,
    DryAdiabaticProfile
>>>>>>> 5ce10259

"""
    ReferenceState

Reference state, for example, used as initial
condition or for linearization.
"""
abstract type ReferenceState end

vars_state(m::ReferenceState, FT) = @vars()
vars_gradient(m::ReferenceState, FT) = @vars()
vars_diffusive(m::ReferenceState, FT) = @vars()
vars_aux(m::ReferenceState, FT) = @vars()
<<<<<<< HEAD
atmos_init_aux!(::ReferenceState, ::AtmosModel, aux::Vars, geom::LocalGeometry, args...) = nothing
=======
atmos_init_aux!(
    ::ReferenceState,
    ::AtmosModel,
    aux::Vars,
    geom::LocalGeometry,
) = nothing
>>>>>>> 5ce10259

"""
    NoReferenceState <: ReferenceState

No reference state used
"""
struct NoReferenceState <: ReferenceState end



"""
    HydrostaticState{P,T} <: ReferenceState

A hydrostatic state specified by a temperature profile and relative humidity.
"""
struct HydrostaticState{P, F} <: ReferenceState
    temperatureprofile::P
    relativehumidity::F
end

<<<<<<< HEAD
vars_aux(m::HydrostaticState, FT) = @vars(ρ::FT, p::FT, T::FT, ρe::FT, ρq_tot::FT)


function atmos_init_aux!(m::HydrostaticState{P,F}, atmos::AtmosModel, aux::Vars, geom::LocalGeometry, args...) where {P,F}
  T,p = m.temperatureprofile(atmos.orientation, aux)
  aux.ref_state.T = T
  aux.ref_state.p = p
  aux.ref_state.ρ = ρ = p/(R_d*T)
  q_vap_sat = q_vap_saturation(T, ρ)
  aux.ref_state.ρq_tot = ρq_tot = ρ * m.relativehumidity * q_vap_sat

  q_pt = PhasePartition(ρq_tot)
  aux.ref_state.ρe = ρ * internal_energy(T, q_pt)

  e_kin = F(0)
  e_pot = gravitational_potential(atmos.orientation, aux)
  aux.ref_state.ρe = ρ*total_energy(e_kin, e_pot, T, q_pt)
=======
vars_aux(m::HydrostaticState, FT) =
    @vars(ρ::FT, p::FT, T::FT, ρe::FT, ρq_tot::FT)


function atmos_init_aux!(
    m::HydrostaticState{P, F},
    atmos::AtmosModel,
    aux::Vars,
    geom::LocalGeometry,
) where {P, F}
    T, p = m.temperatureprofile(atmos.orientation, aux)
    aux.ref_state.T = T
    aux.ref_state.p = p
    aux.ref_state.ρ = ρ = p / (R_d * T)
    q_vap_sat = q_vap_saturation(T, ρ, atmos.param_set)
    aux.ref_state.ρq_tot = ρq_tot = ρ * m.relativehumidity * q_vap_sat

    q_pt = PhasePartition(ρq_tot)
    aux.ref_state.ρe = ρ * internal_energy(T, q_pt, atmos.param_set)

    e_kin = F(0)
    e_pot = gravitational_potential(atmos.orientation, aux)
    aux.ref_state.ρe = ρ * total_energy(e_kin, e_pot, T, q_pt, atmos.param_set)
>>>>>>> 5ce10259
end



"""
    TemperatureProfile

Specifies the temperature profile for a reference state.

Instances of this type are required to be callable objects with the following signature

    T,p = (::TemperatureProfile)(orientation::Orientation, aux::Vars)

where `T` is the temperature (in K), and `p` is the pressure (in hPa).
"""
abstract type TemperatureProfile end


"""
    IsothermalProfile{F} <: TemperatureProfile

A uniform temperature profile.

# Fields

$(DocStringExtensions.FIELDS)
"""
struct IsothermalProfile{F} <: TemperatureProfile
    "temperature (K)"
    T::F
end

function (profile::IsothermalProfile)(orientation::Orientation, aux::Vars)
    p =
        MSLP *
        exp(-gravitational_potential(orientation, aux) / (R_d * profile.T))
    return (profile.T, p)
end

"""
    DryAdiabaticProfile{F} <: TemperatureProfile


A temperature profile that has uniform potential temperature θ until it
reaches the minimum specified temperature `T_min`

# Fields

$(DocStringExtensions.FIELDS)
"""
struct DryAdiabaticProfile{F} <: TemperatureProfile
    "minimum temperature (K)"
    T_min::F
    "potential temperature (K)"
    θ::F
end

function (profile::DryAdiabaticProfile)(orientation::Orientation, aux::Vars)
    FT = eltype(aux)
    LinearTemperatureProfile(profile.T_min, profile.θ, FT(grav / cp_d))(
        orientation,
        aux,
    )
end

"""
    LinearTemperatureProfile{F} <: TemperatureProfile

A temperature profile which decays linearly with height `z`, until it reaches a minimum specified temperature.

```math
T(z) = \\max(T_{\\text{surface}} − Γ z, T_{\\text{min}})
```

# Fields

$(DocStringExtensions.FIELDS)
"""
struct LinearTemperatureProfile{FT} <: TemperatureProfile
    "minimum temperature (K)"
    T_min::FT
    "surface temperature (K)"
    T_surface::FT
    "lapse rate (K/m)"
    Γ::FT
end

function (profile::LinearTemperatureProfile)(
    orientation::Orientation,
    aux::Vars,
)
    z = altitude(orientation, aux)
    T = max(profile.T_surface - profile.Γ * z, profile.T_min)

    p = MSLP * (T / profile.T_surface)^(grav / (R_d * profile.Γ))
    if T == profile.T_min
        z_top = (profile.T_surface - profile.T_min) / profile.Γ
        H_min = R_d * profile.T_min / grav
        p *= exp(-(z - z_top) / H_min)
    end
    return (T, p)
end<|MERGE_RESOLUTION|>--- conflicted
+++ resolved
@@ -1,14 +1,11 @@
 ### Reference state
 using DocStringExtensions
-<<<<<<< HEAD
-export NoReferenceState, HydrostaticState, IsothermalProfile, LinearTemperatureProfile, ReferenceState
-=======
-export NoReferenceState,
+export ReferenceState,
+    NoReferenceState,
     HydrostaticState,
     IsothermalProfile,
     LinearTemperatureProfile,
     DryAdiabaticProfile
->>>>>>> 5ce10259
 
 """
     ReferenceState
@@ -22,16 +19,13 @@
 vars_gradient(m::ReferenceState, FT) = @vars()
 vars_diffusive(m::ReferenceState, FT) = @vars()
 vars_aux(m::ReferenceState, FT) = @vars()
-<<<<<<< HEAD
-atmos_init_aux!(::ReferenceState, ::AtmosModel, aux::Vars, geom::LocalGeometry, args...) = nothing
-=======
 atmos_init_aux!(
     ::ReferenceState,
     ::AtmosModel,
     aux::Vars,
     geom::LocalGeometry,
+    args...
 ) = nothing
->>>>>>> 5ce10259
 
 """
     NoReferenceState <: ReferenceState
@@ -52,25 +46,6 @@
     relativehumidity::F
 end
 
-<<<<<<< HEAD
-vars_aux(m::HydrostaticState, FT) = @vars(ρ::FT, p::FT, T::FT, ρe::FT, ρq_tot::FT)
-
-
-function atmos_init_aux!(m::HydrostaticState{P,F}, atmos::AtmosModel, aux::Vars, geom::LocalGeometry, args...) where {P,F}
-  T,p = m.temperatureprofile(atmos.orientation, aux)
-  aux.ref_state.T = T
-  aux.ref_state.p = p
-  aux.ref_state.ρ = ρ = p/(R_d*T)
-  q_vap_sat = q_vap_saturation(T, ρ)
-  aux.ref_state.ρq_tot = ρq_tot = ρ * m.relativehumidity * q_vap_sat
-
-  q_pt = PhasePartition(ρq_tot)
-  aux.ref_state.ρe = ρ * internal_energy(T, q_pt)
-
-  e_kin = F(0)
-  e_pot = gravitational_potential(atmos.orientation, aux)
-  aux.ref_state.ρe = ρ*total_energy(e_kin, e_pot, T, q_pt)
-=======
 vars_aux(m::HydrostaticState, FT) =
     @vars(ρ::FT, p::FT, T::FT, ρe::FT, ρq_tot::FT)
 
@@ -80,6 +55,7 @@
     atmos::AtmosModel,
     aux::Vars,
     geom::LocalGeometry,
+    args...
 ) where {P, F}
     T, p = m.temperatureprofile(atmos.orientation, aux)
     aux.ref_state.T = T
@@ -94,7 +70,6 @@
     e_kin = F(0)
     e_pot = gravitational_potential(atmos.orientation, aux)
     aux.ref_state.ρe = ρ * total_energy(e_kin, e_pot, T, q_pt, atmos.param_set)
->>>>>>> 5ce10259
 end
 
 
