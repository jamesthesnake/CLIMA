--- conflicted
+++ resolved
@@ -1,11 +1,4 @@
 using CLIMA.PlanetParameters
-<<<<<<< HEAD
-export BoundaryCondition, PeriodicBC, NoFluxBC, InitStateBC, DYCOMS_BC, RayleighBenardBC
-
-function atmos_boundary_flux_diffusive!(nf::CentralNumericalFluxDiffusive, bc,
-                                        atmos::AtmosModel, F⁺, state⁺, diff⁺,
-                                        aux⁺, n⁻, F⁻, state⁻, diff⁻, aux⁻,
-=======
 export BoundaryCondition, PeriodicBC, NoFluxBC, InitStateBC
 
 function atmos_boundary_flux_diffusive!(nf::NumericalFluxDiffusive,
@@ -14,7 +7,6 @@
                                         F,
                                         state⁺, diff⁺, aux⁺, n⁻,
                                         state⁻, diff⁻, aux⁻,
->>>>>>> 75849135
                                         bctype, t, state1⁻, diff1⁻, aux1⁻)
   atmos_boundary_state!(nf, bc, atmos,
                         state⁺, diff⁺, aux⁺, n⁻,
@@ -118,205 +110,6 @@
 """
 struct InitStateBC <: BoundaryCondition
 end
-<<<<<<< HEAD
-function atmos_boundary_state!(::Rusanov, bc::InitStateBC, m::AtmosModel,
-                               stateP::Vars, auxP::Vars, nM, stateM::Vars,
-                               auxM::Vars, bctype, t, _...)
-  init_state!(m, stateP, auxP, auxP.coord, t)
-end
-function atmos_boundary_state!(::CentralNumericalFluxDiffusive, bc::InitStateBC,
-                               m::AtmosModel, stateP::Vars, diffP::Vars,
-                               auxP::Vars, nM, stateM::Vars, diffM::Vars,
-                               auxM::Vars, bctype, t, _...)
-  init_state!(m, stateP, auxP, auxP.coord, t)
-end
-
-
-"""
-  DYCOMS_BC <: BoundaryCondition
-  Prescribes boundary conditions for Dynamics of Marine Stratocumulus Case
-"""
-struct DYCOMS_BC{FT} <: BoundaryCondition
-  C_drag::FT
-  LHF::FT
-  SHF::FT
-end
-function atmos_boundary_state!(::Rusanov, bc::DYCOMS_BC, m::AtmosModel,
-                               stateP::Vars, auxP::Vars, nM, stateM::Vars,
-                               auxM::Vars, bctype, t, state1::Vars, aux1::Vars)
-  # stateM is the 𝐘⁻ state while stateP is the 𝐘⁺ state at an interface.
-  # at the boundaries the ⁻, minus side states are the interior values
-  # state1 is 𝐘 at the first interior nodes relative to the bottom wall
-  FT = eltype(stateP)
-  # Get values from minus-side state
-  ρM = stateM.ρ
-  UM, VM, WM = stateM.ρu
-  EM = stateM.ρe
-  QTM = stateM.moisture.ρq_tot
-  uM, vM, wM  = UM/ρM, VM/ρM, WM/ρM
-  q_totM = QTM/ρM
-  UnM = nM[1] * UM + nM[2] * VM + nM[3] * WM
-
-  # Assign reflection wall boundaries (top wall)
-  stateP.ρu = SVector(UM - 2 * nM[1] * UnM,
-                      VM - 2 * nM[2] * UnM,
-                      WM - 2 * nM[3] * UnM)
-
-  # Assign scalar values at the boundaries
-  stateP.ρ = ρM
-  stateP.moisture.ρq_tot = QTM
-end
-function atmos_boundary_flux_diffusive!(nf::CentralNumericalFluxDiffusive,
-                                        bc::DYCOMS_BC, atmos::AtmosModel,
-                                        F⁺, state⁺, diff⁺, aux⁺, n⁻,
-                                        F⁻, state⁻, diff⁻, aux⁻,
-                                        bctype, t,
-                                        state1⁻, diff1⁻, aux1⁻)
-  FT = eltype(state⁺)
-
-  # state⁻ is the 𝐘⁻ state while state⁺ is the 𝐘⁺ state at an interface.
-  # at the boundaries the ⁻, minus side states are the interior values
-  # state1⁻ is 𝐘 at the first interior nodes relative to the bottom wall
-  # Get values from minus-side state
-  ρ⁻ = state⁻.ρ
-  U⁻, V⁻, W⁻ = state⁻.ρu
-  E⁻ = state⁻.ρe
-  QT⁻ = state⁻.moisture.ρq_tot
-  u⁻, v⁻, w⁻  = U⁻/ρ⁻, V⁻/ρ⁻, W⁻/ρ⁻
-  q_tot⁻ = QT⁻/ρ⁻
-  Un⁻ = n⁻[1] * U⁻ + n⁻[2] * V⁻ + n⁻[3] * W⁻
-
-  # Assign reflection wall boundaries (top wall)
-  state⁺.ρu = SVector(U⁻ - 2 * n⁻[1] * Un⁻,
-                      V⁻ - 2 * n⁻[2] * Un⁻,
-                      W⁻ - 2 * n⁻[3] * Un⁻)
-
-  # Assign scalar values at the boundaries
-  state⁺.ρ = ρ⁻
-  state⁺.moisture.ρq_tot = QT⁻
-  # Assign diffusive fluxes at boundaries
-  diff⁺ = diff⁻
-  if bctype != 1
-    flux_diffusive!(atmos, F⁺, state⁺, diff⁺, aux⁺, t)
-  else
-    # ------------------------------------------------------------------------
-    # (<var>_FN) First node values (First interior node from bottom wall)
-    # ------------------------------------------------------------------------
-    z_FN             = aux1⁻.coord[3]
-    ρ_FN             = state1⁻.ρ
-    U_FN, V_FN, W_FN = state1⁻.ρu
-    E_FN             = state1⁻.ρe
-    u_FN, v_FN, w_FN = U_FN/ρ_FN, V_FN/ρ_FN, W_FN/ρ_FN
-    windspeed_FN     = sqrt(u_FN^2 + v_FN^2 + w_FN^2)
-    q_tot_FN         = state1⁻.moisture.ρq_tot / ρ_FN
-    e_int_FN         = E_FN/ρ_FN - windspeed_FN^2/2 - grav*z_FN
-    TS_FN            = PhaseEquil(e_int_FN, ρ_FN, q_tot_FN)
-    T_FN             = air_temperature(TS_FN)
-    q_vap_FN         = q_tot_FN - PhasePartition(TS_FN).liq
-    # --------------------------
-    # Bottom boundary quantities
-    # --------------------------
-    z⁻          = aux⁻.coord[3]
-    q_tot⁻      = QT⁻/ρ⁻
-    windspeed   = sqrt(u⁻^2 + v⁻^2 + w⁻^2)
-    e_int⁻      = E⁻/ρ⁻ - windspeed^2/2 - grav*z⁻
-    TS⁻         = PhaseEquil(e_int⁻, ρ⁻, q_tot⁻)
-    q_vap⁻      = q_tot⁻ - PhasePartition(TS⁻).liq
-    T⁻          = air_temperature(TS⁻)
-    # ----------------------------------------------------------
-    # Extract components of diffusive momentum flux (minus-side)
-    # ----------------------------------------------------------
-    _, τ⁻ = turbulence_tensors(atmos.turbulence, state⁻, diff⁻, aux⁻, t)
-
-    # ----------------------------------------------------------
-    # Boundary momentum fluxes
-    # ----------------------------------------------------------
-    # Case specific for flat bottom topography, normal vector is n⃗ = k⃗ = [0, 0, 1]ᵀ
-    # A more general implementation requires (n⃗ ⋅ ∇A) to be defined where A is replaced by the appropriate flux terms
-    C_drag = bc.C_drag
-    τ13⁺  = - C_drag * windspeed_FN * u_FN
-    τ23⁺  = - C_drag * windspeed_FN * v_FN
-    # Assign diffusive momentum and moisture fluxes
-    # (i.e. ρ𝛕 terms)
-    τ⁺ = SHermitianCompact{3, FT, 6}(SVector(FT(0), τ⁻[2,1], τ13⁺, FT(0), τ23⁺,
-                                             FT(0)))
-
-    # ----------------------------------------------------------
-    # Boundary moisture fluxes
-    # ----------------------------------------------------------
-    # really ∇q_tot is being used to store d_q_tot
-    d_q_tot⁺  = SVector(FT(0), FT(0), bc.LHF/(LH_v0))
-
-    # ----------------------------------------------------------
-    # Boundary energy fluxes
-    # ----------------------------------------------------------
-    # Assign diffusive enthalpy flux (i.e. ρ(J+D) terms)
-    d_h_tot⁺ = SVector(FT(0), FT(0), bc.LHF + bc.SHF)
-
-    flux_diffusive!(atmos, F⁺, state⁺, τ⁺, d_h_tot⁺)
-    flux_diffusive!(atmos.moisture, F⁺, state⁺, d_q_tot⁺)
-  end
-end
-
-"""
-  RayleighBenardBC <: BoundaryCondition
-
-# Fields
-$(DocStringExtensions.FIELDS)
-"""
-struct RayleighBenardBC{FT} <: BoundaryCondition
-  "Prescribed bottom wall temperature [K]"
-  T_bot::FT
-  "Prescribed top wall temperature [K]"
-  T_top::FT
-end
-# Rayleigh-Benard problem with two fixed walls (prescribed temperatures)
-function atmos_boundary_state!(::Rusanov, bc::RayleighBenardBC, m::AtmosModel,
-                               stateP::Vars, auxP::Vars, nM, stateM::Vars,
-                               auxM::Vars, bctype, t,_...)
-  # Dry Rayleigh Benard Convection
-  @inbounds begin
-    FT = eltype(stateP)
-    ρP = stateM.ρ
-    stateP.ρ = ρP
-    stateP.ρu = SVector{3,FT}(0,0,0)
-    if bctype == 1
-      E_intP = ρP * cv_d * (bc.T_bot - T_0)
-    else
-      E_intP = ρP * cv_d * (bc.T_top - T_0)
-    end
-    stateP.ρe = (E_intP + ρP * auxP.coord[3] * grav)
-    nothing
-  end
-end
-function atmos_boundary_state!(::CentralNumericalFluxDiffusive, bc::RayleighBenardBC,
-                               m::AtmosModel, stateP::Vars, diffP::Vars,
-                               auxP::Vars, nM, stateM::Vars, diffM::Vars,
-                               auxM::Vars, bctype, t, _...)
-  # Dry Rayleigh Benard Convection
-  @inbounds begin
-    FT = eltype(stateM)
-    ρP = stateM.ρ
-    stateP.ρ = ρP
-    stateP.ρu = SVector{3,FT}(0,0,0)
-    if bctype == 1
-      E_intP = ρP * cv_d * (bc.T_bot - T_0)
-    else
-      E_intP = ρP * cv_d * (bc.T_top - T_0)
-    end
-    stateP.ρe = (E_intP + ρP * auxP.coord[3] * grav)
-    diffP.∇h_tot = SVector(diffP.∇h_tot[1], diffP.∇h_tot[2], FT(0))
-    nothing
-  end
-end
-
-function boundarycondition_moisture!(moist::NonEquilMoist, stateP::Vars, diffP::Vars, auxP::Vars,
-    nM, stateM::Vars, diffM::Vars, auxM::Vars, bctype, t)
-  stateP.moisture.ρq_tot = stateM.moisture.ρq_tot
-  stateP.moisture.ρq_liq = stateM.moisture.ρq_liq
-  stateP.moisture.ρq_ice = stateM.moisture.ρq_ice
-  return nothing
-=======
 function atmos_boundary_state!(::Union{NumericalFluxNonDiffusive, NumericalFluxGradient},
                                bc::InitStateBC, m::AtmosModel, state⁺::Vars,
                                aux⁺::Vars, n⁻, state⁻::Vars, aux⁻::Vars, bctype,
@@ -328,5 +121,12 @@
                                aux⁺::Vars, n⁻, state⁻::Vars, diff⁻::Vars,
                                aux⁻::Vars, bctype, t, _...)
   init_state!(m, state⁺, aux⁺, aux⁺.coord, t)
->>>>>>> 75849135
+end
+
+function boundarycondition_moisture!(moist::NonEquilMoist, stateP::Vars, diffP::Vars, auxP::Vars,
+    nM, stateM::Vars, diffM::Vars, auxM::Vars, bctype, t)
+  stateP.moisture.ρq_tot = stateM.moisture.ρq_tot
+  stateP.moisture.ρq_liq = stateM.moisture.ρq_liq
+  stateP.moisture.ρq_ice = stateM.moisture.ρq_ice
+  return nothing
 end