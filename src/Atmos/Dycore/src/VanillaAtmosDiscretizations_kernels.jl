# TODO: Move to the MPIStateArrays
# {{{ MPI Buffer handling
fillsendbuf!(h, d, b::MPIStateArray, e) = fillsendbuf!(h, d, b.Q, e)
transferrecvbuf!(h, d, b::MPIStateArray, e) = transferrecvbuf!(h, d, b.Q, e)

function fillsendbuf!(host_sendbuf, device_sendbuf::Array, buf::Array, sendelems)
  host_sendbuf[:, :, :] .= buf[:, :, sendelems]
end

function transferrecvbuf!(device_recvbuf::Array, host_recvbuf, buf::Array,
                          nrealelem)
  buf[:, :, nrealelem+1:end] .= host_recvbuf[:, :, :]
end
# }}}


# TODO 2 dimensions convert z to the vertical coordinate 
# {{{ Volume Gradient for 2-D
function volumegrad!(::Val{2}, ::Val{N}, ::Val{nmoist}, ::Val{ntrace},
                     grad::Array, Q, vgeo, gravity, D,
                     elems) where {N, nmoist, ntrace}
  dim = 2
  DFloat = eltype(Q)

  nvar = _nstate + nmoist + ntrace
  ngrad = _nstategrad + 3nmoist
    
  Nq = N + 1

  nelem = size(Q)[end]

  Q = reshape(Q, Nq, Nq, nvar, nelem)
  grad = reshape(grad, Nq, Nq, ngrad, nelem)
  vgeo = reshape(vgeo, Nq, Nq, size(vgeo,2), nelem)

  s_q = s_ρ = Array{DFloat}(undef, Nq, Nq)
  s_u = Array{DFloat}(undef, Nq, Nq)
  s_v = Array{DFloat}(undef, Nq, Nq)
  s_T = Array{DFloat}(undef, Nq, Nq)
  s_θ = Array{DFloat}(undef, Nq, Nq)
  
  #Initialise q_m vector of moist variables
  #Requires at least 3 elements for q_t, q_liq, q_ice
  q_m = zeros(DFloat, max(3, nmoist))
    
  @inbounds for e in elems
    for j = 1:Nq, i = 1:Nq
      U, V = Q[i, j, _U, e], Q[i, j, _V, e]
      ρ, E = Q[i, j, _ρ, e], Q[i, j, _E, e]
      y = vgeo[i,j,_y,e]

      E_int = E - (U^2 + V^2)/(2*ρ) - ρ * gravity * y
      
      # Get specific humidity quantities from state vector
      # per unit mass conversion required for sat_adjust only
      for m = 1:nmoist
          s = _nstate + m 
          q_m[m]  = Q[i, j, s, e] / ρ  
      end
      # Saturation temperature to obtain temperature assuming thermodynamic equilibrium 
      T = saturation_adjustment(E_int/ρ, ρ, q_m[1])
       
      # TODO: Possibility of carrying q_liq and q_ice through state vector to include non-equilibrium thermodynamics (?)
      q_liq, q_ice = phase_partitioning_eq(T, ρ, q_m[1])
      q_m[2] = q_liq
      q_m[3] = q_ice

      P = air_pressure(T, ρ, q_m[1], q_m[2], q_m[3])
      for m = 1:nmoist
        s = _nstate+ m 
	Q[i,j,s,e] = ρ * q_m[m]
      end
  
      #P  =    air_pressure(T, ρ, q_m[1], q_m[2], q_m[3])
      θv = virtual_pottemp(T, P, q_m[1], q_m[2], q_m[3])
              
      s_ρ[i, j] = ρ
      s_u[i, j] = U/ρ
      s_v[i, j] = V/ρ
      s_T[i, j] = T
      s_θ[i, j] = θv
    end

    for j = 1:Nq, i = 1:Nq
      ρξ = ρη  = zero(DFloat)
      uξ = uη  = zero(DFloat)
      vξ = vη  = zero(DFloat)
      Tξ = Tη  = zero(DFloat)
      θξ =  θη = zero(DFloat)

      for n = 1:Nq
        ρξ += D[i, n] * s_ρ[n, j]
        ρη += D[j, n] * s_ρ[i, n]

        uξ += D[i, n] * s_u[n, j]
        uη += D[j, n] * s_u[i, n]

        vξ += D[i, n] * s_v[n, j]
        vη += D[j, n] * s_v[i, n]

        Tξ += D[i, n] * s_T[n, j]
        Tη += D[j, n] * s_T[i, n]
          
        θξ += D[i, n] * s_θ[n, j]
        θη += D[j, n] * s_θ[i, n]
      end

      ξx, ξy = vgeo[i,j,_ξx,e], vgeo[i,j,_ξy,e]
      ηx, ηy = vgeo[i,j,_ηx,e], vgeo[i,j,_ηy,e]

      ρx = ξx*ρξ + ηx*ρη
      ρy = ξy*ρξ + ηy*ρη

      ux = ξx*uξ + ηx*uη
      uy = ξy*uξ + ηy*uη

      vx = ξx*vξ + ηx*vη
      vy = ξy*vξ + ηy*vη

      Tx = ξx*Tξ + ηx*Tη
      Ty = ξy*Tξ + ηy*Tη

      θx = ξx*θξ + ηx*θη
      θy = ξy*θξ + ηy*θη
        
      grad[i, j, _ρx, e] = ρx
      grad[i, j, _ρy, e] = ρy
      grad[i, j, _ρz, e] = zero(DFloat)

      grad[i, j, _ux, e] = ux
      grad[i, j, _uy, e] = uy
      grad[i, j, _uz, e] = zero(DFloat)

      grad[i, j, _vx, e] = vx
      grad[i, j, _vy, e] = vy
      grad[i, j, _vz, e] = zero(DFloat)

      grad[i, j, _wx, e] = zero(DFloat)
      grad[i, j, _wy, e] = zero(DFloat)
      grad[i, j, _wz, e] = zero(DFloat)

      grad[i, j, _Tx, e] = Tx
      grad[i, j, _Ty, e] = Ty
      grad[i, j, _Tz, e] = zero(DFloat)
        
      grad[i, j, _θx, e] = θx
      grad[i, j, _θy, e] = θy
      grad[i, j, _θz, e] = zero(DFloat)
    end

    # loop over moist variables
    for m = 1:nmoist
      s = _nstate + m
      sout = _nstategrad + 3*(m-1)

      for j = 1:Nq, i = 1:Nq
        s_q[i, j] =  Q[i, j, s, e]
      end

      for j = 1:Nq, i = 1:Nq
        qξ = qη = zero(DFloat)

        for n = 1:Nq
          qξ += D[i, n] * s_q[n, j]
          qη += D[j, n] * s_q[i, n]
        end

        ξx, ξy = vgeo[i, j, _ξx, e], vgeo[i, j, _ξy, e]
        ηx, ηy = vgeo[i, j, _ηx, e], vgeo[i, j, _ηy, e]

        qx = ξx*qξ + ηx*qη
        qy = ξy*qξ + ηy*qη

        grad[i, j, sout + 1, e] = qx
        grad[i, j, sout + 2, e] = qy
        grad[i, j, sout + 3, e] = zero(DFloat)
      end
    end
  end
end
# }}}

# {{{ Volume Gradient for 3-D
function volumegrad!(::Val{3}, ::Val{N}, ::Val{nmoist}, ::Val{ntrace},
                     grad::Array, Q, vgeo, gravity, D,
                     elems) where {N, nmoist, ntrace}
  dim = 3
  DFloat = eltype(Q)

  nvar = _nstate + nmoist + ntrace
  ngrad = _nstategrad + 3nmoist

  Nq = N + 1

  nelem = size(Q)[end]

  Q = reshape(Q, Nq, Nq, Nq, nvar, nelem)
  grad = reshape(grad, Nq, Nq, Nq, ngrad, nelem)
  vgeo = reshape(vgeo, Nq, Nq, Nq, size(vgeo,2), nelem)

  s_q = s_ρ = Array{DFloat}(undef, Nq, Nq, Nq)
  s_u = Array{DFloat}(undef, Nq, Nq, Nq)
  s_v = Array{DFloat}(undef, Nq, Nq, Nq)
  s_w = Array{DFloat}(undef, Nq, Nq, Nq)
  s_T = Array{DFloat}(undef, Nq, Nq, Nq)
  s_θ = Array{DFloat}(undef, Nq, Nq, Nq)

  q_m = zeros(DFloat, max(3, nmoist))

  @inbounds for e in elems
    for k = 1:Nq, j = 1:Nq, i = 1:Nq
      U, V, W = Q[i, j, k, _U, e], Q[i, j, k, _V, e], Q[i, j, k, _W, e]
      ρ, E = Q[i, j, k, _ρ, e], Q[i, j, k, _E, e]
      z = vgeo[i, j, k, _z, e]
      E_int = E - (U^2 + V^2 + W^2)/(2*ρ) - ρ * gravity * z  
      
      for m = 1:nmoist
         s = _nstate + m 
         q_m[m] = Q[i, j, k, s, e] / ρ
      end    
      # Saturation temperature to obtain temperature assuming thermodynamic equilibrium 
      T = saturation_adjustment(E_int/ρ, ρ, q_m[1])
        
      # TODO: Possibility of carrying q_liq and q_ice through state vector to include non-equilibrium thermodynamics
      q_liq, q_ice = phase_partitioning_eq(T, ρ, q_m[1])
      q_m[2] = q_liq
      q_m[3] = q_ice

      for m = 1:nmoist
        s = _nstate+ m 
	Q[i,j,k,s,e] = ρ * q_m[m]
      end
      P  =    air_pressure(T, ρ, q_m[1], q_liq, q_ice)
      θv = virtual_pottemp(T, P, q_m[1], q_liq, q_ice)

      s_ρ[i, j, k] = ρ
      s_u[i, j, k] = U/ρ
      s_v[i, j, k] = V/ρ
      s_w[i, j, k] = W/ρ
      s_T[i, j, k] = T
      s_θ[i, j, k] = θv
    end

    for k = 1:Nq, j = 1:Nq, i = 1:Nq
      ρξ = ρη = ρζ = zero(DFloat)
      uξ = uη = uζ = zero(DFloat)
      vξ = vη = vζ = zero(DFloat)
      wξ = wη = wζ = zero(DFloat)
      Tξ = Tη = Tζ = zero(DFloat)
      θξ = θη = θζ = zero(DFloat)

      for n = 1:Nq
        ρξ += D[i, n] * s_ρ[n, j, k]
        ρη += D[j, n] * s_ρ[i, n, k]
        ρζ += D[k, n] * s_ρ[i, j, n]

        uξ += D[i, n] * s_u[n, j, k]
        uη += D[j, n] * s_u[i, n, k]
        uζ += D[k, n] * s_u[i, j, n]

        vξ += D[i, n] * s_v[n, j, k]
        vη += D[j, n] * s_v[i, n, k]
        vζ += D[k, n] * s_v[i, j, n]

        wξ += D[i, n] * s_w[n, j, k]
        wη += D[j, n] * s_w[i, n, k]
        wζ += D[k, n] * s_w[i, j, n]

        Tξ += D[i, n] * s_T[n, j, k]
        Tη += D[j, n] * s_T[i, n, k]
        Tζ += D[k, n] * s_T[i, j, n]

          
        θξ += D[i, n] * s_θ[n, j, k]
        θη += D[j, n] * s_θ[i, n, k]
        θζ += D[k, n] * s_θ[i, j, n]
      end

      ξx, ξy, ξz = vgeo[i,j,k,_ξx,e], vgeo[i,j,k,_ξy,e], vgeo[i,j,k,_ξz,e]
      ηx, ηy, ηz = vgeo[i,j,k,_ηx,e], vgeo[i,j,k,_ηy,e], vgeo[i,j,k,_ηz,e]
      ζx, ζy, ζz = vgeo[i,j,k,_ζx,e], vgeo[i,j,k,_ζy,e], vgeo[i,j,k,_ζz,e]

      ρx = ξx*ρξ + ηx*ρη + ζx*ρζ
      ρy = ξy*ρξ + ηy*ρη + ζy*ρζ
      ρz = ξz*ρξ + ηz*ρη + ζz*ρζ

      ux = ξx*uξ + ηx*uη + ζx*uζ
      uy = ξy*uξ + ηy*uη + ζy*uζ
      uz = ξz*uξ + ηz*uη + ζz*uζ

      vx = ξx*vξ + ηx*vη + ζx*vζ
      vy = ξy*vξ + ηy*vη + ζy*vζ
      vz = ξz*vξ + ηz*vη + ζz*vζ

      wx = ξx*wξ + ηx*wη + ζx*wζ
      wy = ξy*wξ + ηy*wη + ζy*wζ
      wz = ξz*wξ + ηz*wη + ζz*wζ

      Tx = ξx*Tξ + ηx*Tη + ζx*Tζ
      Ty = ξy*Tξ + ηy*Tη + ζy*Tζ
      Tz = ξz*Tξ + ηz*Tη + ζz*Tζ

      θx = ξx*θξ + ηx*θη + ζx*θζ
      θy = ξy*θξ + ηy*θη + ζy*θζ
      θz = ξz*θξ + ηz*θη + ζz*θζ

      grad[i, j, k, _ρx, e] = ρx
      grad[i, j, k, _ρy, e] = ρy
      grad[i, j, k, _ρz, e] = ρz

      grad[i, j, k, _ux, e] = ux
      grad[i, j, k, _uy, e] = uy
      grad[i, j, k, _uz, e] = uz

      grad[i, j, k, _vx, e] = vx
      grad[i, j, k, _vy, e] = vy
      grad[i, j, k, _vz, e] = vz

      grad[i, j, k, _wx, e] = wx
      grad[i, j, k, _wy, e] = wy
      grad[i, j, k, _wz, e] = wz

      grad[i, j, k, _Tx, e] = Tx
      grad[i, j, k, _Ty, e] = Ty
      grad[i, j, k, _Tz, e] = Tz

      grad[i, j, k, _θx, e] = θx
      grad[i, j, k, _θy, e] = θy
      grad[i, j, k, _θz, e] = θz
    end

    # loop over moist variables
    for m = 1:nmoist
      s = _nstate + m
      sout = _nstategrad + 3*(m-1)

      for k = 1:Nq, j = 1:Nq, i = 1:Nq
        s_q[i, j, k] =  Q[i, j, k, s, e]
      end

      for k = 1:Nq, j = 1:Nq, i = 1:Nq
        qξ = qη = qζ = zero(DFloat)

        for n = 1:Nq
          qξ += D[i, n] * s_q[n, j, k]
          qη += D[j, n] * s_q[i, n, k]
          qζ += D[k, n] * s_q[i, j, n]
        end

        ξx, ξy, ξz = vgeo[i,j,k,_ξx,e], vgeo[i,j,k,_ξy,e], vgeo[i,j,k,_ξz,e]
        ηx, ηy, ηz = vgeo[i,j,k,_ηx,e], vgeo[i,j,k,_ηy,e], vgeo[i,j,k,_ηz,e]
        ζx, ζy, ζz = vgeo[i,j,k,_ζx,e], vgeo[i,j,k,_ζy,e], vgeo[i,j,k,_ζz,e]

        qx = ξx*qξ + ηx*qη + ζx*qζ
        qy = ξy*qξ + ηy*qη + ζy*qζ
        qz = ξz*qξ + ηz*qη + ζz*qζ

        grad[i, j, k, sout + 1, e] = qx
        grad[i, j, k, sout + 2, e] = qy
        grad[i, j, k, sout + 3, e] = qz
      end
    end
  end
end
# }}}

# {{{ Face Gradient (all dimensions)
function facegrad!(::Val{dim}, ::Val{N}, ::Val{nmoist}, ::Val{ntrace},
                   grad::Array, Q, vgeo, sgeo, gravity, elems, vmapM,
                   vmapP, elemtobndy) where {N, dim, nmoist, ntrace}
  DFloat = eltype(Q)

  if dim == 1
    Np = (N+1)
    Nfp = 1
    nface = 2
  elseif dim == 2
    Np = (N+1) * (N+1)
    Nfp = (N+1)
    nface = 4
  elseif dim == 3
    Np = (N+1) * (N+1) * (N+1)
    Nfp = (N+1) * (N+1)
    nface = 6
  end

  q_mM = zeros(DFloat, max(3, nmoist))
  q_mP = zeros(DFloat, max(3, nmoist))

  @inbounds for e in elems
    for f = 1:nface
      for n = 1:Nfp
        (nxM, nyM, nzM, sMJ, vMJI) = sgeo[:, n, f, e]
        idM, idP = vmapM[n, f, e], vmapP[n, f, e]

        eM, eP = e, ((idP - 1) ÷ Np) + 1
        vidM, vidP = ((idM - 1) % Np) + 1,  ((idP - 1) % Np) + 1

        ρM = Q[vidM, _ρ, eM]
        UM = Q[vidM, _U, eM]
        VM = Q[vidM, _V, eM]
        WM = Q[vidM, _W, eM]
        EM = Q[vidM, _E, eM]
        yorzM = (dim == 2) ? vgeo[vidM, _y, eM] : vgeo[vidM, _z, eM]

        E_intM = EM - (UM^2 + VM^2+ WM^2)/(2*ρM) - ρM * gravity * yorzM
        
	for m = 1:nmoist
            s = _nstate + m 
            q_mM[m] = Q[vidM, s, eM] / ρM 
        end

        uM=UM/ρM
        vM=VM/ρM
        wM=WM/ρM
        
        # Saturation Adjustment
        TM             = saturation_adjustment(E_intM/ρM, ρM, q_mM[1])
        q_liqM, q_iceM = phase_partitioning_eq(TM, ρM, q_mM[1])
        PM             = air_pressure(TM, ρM, q_mM[1], q_liqM, q_iceM)
          
        bc = elemtobndy[f, e]

        if bc == 0
          ρP = Q[vidP, _ρ, eP]
          UP = Q[vidP, _U, eP]
          VP = Q[vidP, _V, eP]
          WP = Q[vidP, _W, eP]
          EP = Q[vidP, _E, eP]
          yorzP = (dim == 2) ? vgeo[vidP, _y, eP] : vgeo[vidP, _z, eP]

          for m = 1:nmoist
              s = _nstate + m
              q_mP[m] = Q[vidP, s, eP] / ρP
           end
          
          E_intP = EP - (UP^2 + VP^2+ WP^2)/(2*ρP) - ρP * gravity * yorzP
          
          # Saturation Adjustment
          TP = saturation_adjustment(E_intP/ρP, ρP, q_mP[1])
          q_liqP, q_iceP = phase_partitioning_eq(TP, ρP, q_mP[1])
          PP = air_pressure(TP, ρP, q_mP[1], q_liqP, q_iceP)
          uP = UP/ρP
          vP = VP/ρP
          wP = WP/ρP
 
        elseif bc == 1
        
          UnM = nxM * UM + nyM * VM + nzM * WM
          UP = UM - 2 * UnM * nxM
          VP = VM - 2 * UnM * nyM
          WP = WM - 2 * UnM * nzM
          ρP = ρM
          EP = EM
          PP = PM
          uP = UP/ρP
          vP = VP/ρP
          wP = WP/ρP
          TP = TM
        
        else
          error("Invalid boundary conditions $bc on face $f of element $e")
        
        end

        fluxρS = (ρP - ρM)/2
        fluxuS = (uP - uM)/2
        fluxvS = (vP - vM)/2
        fluxwS = (wP - wM)/2
        fluxTS = (TP - TM)/2

        grad[vidM, _ρx, eM] += vMJI*sMJ*nxM*fluxρS
        grad[vidM, _ρy, eM] += vMJI*sMJ*nyM*fluxρS
        grad[vidM, _ρz, eM] += vMJI*sMJ*nzM*fluxρS
        grad[vidM, _ux, eM] += vMJI*sMJ*nxM*fluxuS
        grad[vidM, _uy, eM] += vMJI*sMJ*nyM*fluxuS
        grad[vidM, _uz, eM] += vMJI*sMJ*nzM*fluxuS
        grad[vidM, _vx, eM] += vMJI*sMJ*nxM*fluxvS
        grad[vidM, _vy, eM] += vMJI*sMJ*nyM*fluxvS
        grad[vidM, _vz, eM] += vMJI*sMJ*nzM*fluxvS
        grad[vidM, _wx, eM] += vMJI*sMJ*nxM*fluxwS
        grad[vidM, _wy, eM] += vMJI*sMJ*nyM*fluxwS
        grad[vidM, _wz, eM] += vMJI*sMJ*nzM*fluxwS
        grad[vidM, _Tx, eM] += vMJI*sMJ*nxM*fluxTS
        grad[vidM, _Ty, eM] += vMJI*sMJ*nyM*fluxTS
        grad[vidM, _Tz, eM] += vMJI*sMJ*nzM*fluxTS

        # loop over moist variables
        for m = 1:nmoist
          s = _nstate + m
          ss = _nstategrad + 3*(m-1)
          qM, qP = Q[vidM, s, eM], Q[vidP, s, eP]

          fluxqS = (qP - qM)/2

          grad[vidM, ss+1, eM] += vMJI*sMJ*nxM*fluxqS
          grad[vidM, ss+2, eM] += vMJI*sMJ*nyM*fluxqS
          grad[vidM, ss+3, eM] += vMJI*sMJ*nzM*fluxqS
        end
      end
    end
  end
end
# }}}

# {{{ Volume RHS for 2-D
function volumerhs!(::Val{2}, ::Val{N}, ::Val{nmoist}, ::Val{ntrace},
                    rhs::Array, Q, grad, vgeo, gravity, viscosity, D,
                    elems) where {N, nmoist, ntrace}
  DFloat = eltype(Q)
  nvar   = _nstate + nmoist + ntrace
  ngrad  = _nstategrad + 3nmoist
  dim    = 2

  Nq = N + 1

  nelem = size(Q)[end]

  Q    = reshape(Q, Nq, Nq, nvar, nelem)
  grad = reshape(grad, Nq, Nq, ngrad, nelem)
  rhs  = reshape(rhs, Nq, Nq, nvar, nelem)
  vgeo = reshape(vgeo, Nq, Nq, _nvgeo, nelem)

  s_F = Array{DFloat}(undef, Nq, Nq, _nstate)
  s_G = Array{DFloat}(undef, Nq, Nq, _nstate)
  l_u = Array{DFloat}(undef, Nq, Nq)
  l_v = Array{DFloat}(undef, Nq, Nq)

  q_m = zeros(DFloat, max(3, nmoist))
  ymax = maximum(vgeo[:,:,_y,:])
  xmax = maximum(vgeo[:,:,_x,:])

  @inbounds for e in elems

    delta  = Grids.compute_anisotropic_grid_factor(dim, Nq, vgeo, e)
    delta2 = delta*delta
    
    for j = 1:Nq, i = 1:Nq
      MJ     = vgeo[i, j, _MJ, e]
      ξx, ξy = vgeo[i,j,_ξx,e], vgeo[i,j,_ξy,e]
      ηx, ηy = vgeo[i,j,_ηx,e], vgeo[i,j,_ηy,e]
      y      = vgeo[i,j,_y,e]
      x      = vgeo[i,j,_x,e]
      U, V = Q[i, j, _U, e], Q[i, j, _V, e]
      ρ, E = Q[i, j, _ρ, e], Q[i, j, _E, e]
      E_int = E - (U^2 + V^2)/(2*ρ) - ρ * gravity * y

      for m = 1:nmoist
          s = _nstate + m 
          q_m[m] = Q[i, j, s, e] / ρ
      end
     
      # Returns temperature after saturation adjustment 
      # Required for phase-partitioning to find q_liq, q_ice
      T            = saturation_adjustment(E_int/ρ, ρ, q_m[1])
      q_liq, q_ice = phase_partitioning_eq(T,       ρ, q_m[1])
      q_m[2]       = q_liq
      q_m[3]       = q_ice
#        if(q_liq > 0)
#            @show(" YES IT IS CLOUDY!!!!!")
#        end
      P            =    air_pressure(T, ρ, q_m[1], q_m[2], q_m[3])
      θv           = virtual_pottemp(T, P, q_m[1], q_m[2], q_m[3])
      #Update rho, E after saturation adjustment
      #ρ            =     air_density(T, P, q_m[1], q_m[2], q_m[3])
      #E_int        = internal_energy(T,    q_m[1], q_m[2], q_m[3])
      #E            = E_int + (U^2 + V^2)/(2*ρ) + ρ * gravity * y
      #Q[i,j,_ρ,e]  = ρ 
      #Q[i,j,_E,e]  = E
      
      for m = 1:nmoist
        s = _nstate+ m 
	Q[i,j,s,e] = ρ * q_m[m]
      end
      
      ρx, ρy     = grad[i,j,_ρx,e], grad[i,j,_ρy,e]
      ux, uy, uz = grad[i,j,_ux,e], grad[i,j,_uy,e], 0.0
      vx, vy, vz = grad[i,j,_vx,e], grad[i,j,_vy,e], 0.0
      wx, wy, wz =             0.0,             0.0, 0.0
      Tx, Ty     = grad[i,j,_Tx,e], grad[i,j,_Ty,e], 0.0
      θvx, θvy   = grad[i,j,_θx,e], grad[i,j,_θy,e], 0.0
      
      #---------------------------------------------------------
      # BUILD magnitude of strain tensor 
      # Sij = (d(ui)/d(xj) + d(uj)/d(xi))*0.5, i=1,2,3; j=1,2,3
      #---------------------------------------------------------
      S11 = ux; S12 = (uy + vx)*0.5; S13 = (uz + wx)*0.5;
                S22 = vy;            S23 = (vz + wy)*0.5;
                                     S33 = wz;

      # |Sij| = sqrt(2*Sij*Sij)     
      SijSij = S11*S11 + S12*S12 + S13*S13 + 
               S12*S12 + S22*S22 + S23*S23 + 
               S13*S13 + S23*S23 + S33*S33      
      modSij = sqrt(2.0*SijSij)

      #Richardson number:
      Ri = (grav/θv)*θvy/(2*modSij + 1.0e-12) #NOTICE: REPLACE with Rim in saturated conditions
      
      #Smagorinsky eddy viscosities:
      auxr = max(0.0, 1.0 - Ri/prandtl)
      Km = Cs*Cs*delta2*modSij*sqrt(auxr)
      Kh = 3*Km                 #3.0 comes from KW 1978 paper
      
        
      ρinv = 1 / ρ

      ldivu = λ_stokes*(ux + vy)
      u = ρinv*U
      v = ρinv*V

      vfluxρ_x = 0*ρx
      vfluxρ_y = 0*ρy

      vfluxU_x = 2*ux + ldivu
      vfluxU_y = uy + vx

      vfluxV_x = vx + uy
      vfluxV_y = 2*vy + ldivu

      vfluxE_x = u*(2*ux + ldivu) + v*(uy + vx) + k_μ*Tx
      vfluxE_y = u*(vx + uy) + v*(2*vy + ldivu) + k_μ*Ty

      fluxρ_x = U            - viscosity*vfluxρ_x
      fluxU_x = u * U + P    - viscosity*vfluxU_x
      fluxV_x = u * V        - viscosity*vfluxV_x
      fluxE_x = u * (E + P)  - viscosity*vfluxE_x

      fluxρ_y = V            - viscosity*vfluxρ_y
      fluxU_y = v * U        - viscosity*vfluxU_y
      fluxV_y = v * V + P    - viscosity*vfluxV_y
      fluxE_y = v * (E + P)  - viscosity*vfluxE_y
 
      s_F[i, j, _ρ] = MJ * (ξx * fluxρ_x + ξy * fluxρ_y)
      s_F[i, j, _U] = MJ * (ξx * fluxU_x + ξy * fluxU_y)
      s_F[i, j, _V] = MJ * (ξx * fluxV_x + ξy * fluxV_y)
      s_F[i, j, _W] = 0
      s_F[i, j, _E] = MJ * (ξx * fluxE_x + ξy * fluxE_y)

      s_G[i, j, _ρ] = MJ * (ηx * fluxρ_x + ηy * fluxρ_y)
      s_G[i, j, _U] = MJ * (ηx * fluxU_x + ηy * fluxU_y)
      s_G[i, j, _V] = MJ * (ηx * fluxV_x + ηy * fluxV_y)
      s_G[i, j, _W] = 0
      s_G[i, j, _E] = MJ * (ηx * fluxE_x + ηy * fluxE_y)

    
      # buoyancy term
      rhs[i, j, _V, e] -= ρ * gravity
      
      # ------------------------------------
      # Begin implementation of sponge layer
      # Linear, via Durran and Klemp (1983)
      # Note that the functional form is modified 
      # to a sin^4 function instead of the cosines 
      # proposed by D & K 
      # ------------------------------------
      
      # Define Sponge Boundaries
      # FIXME: sponge function needs cleanup
      # FIXME: currently assumes positive domain (i,e domain minimum is (0,0))
      xsponge = 0.85 * xmax
      ysponge = 0.85 * ymax 
      xspongel = 0.15 * xmax
      # Damping coefficient
      α = 1.00 
      if (y > ysponge)
        rhs[i, j, _U, e] -= ρ * α * sinpi(1/2 * (y-ysponge)/(ymax-ysponge))^4 * U 
        rhs[i, j, _V, e] -= ρ * α * sinpi(1/2 * (y-ysponge)/(ymax-ysponge))^4 * V
      elseif (x > xsponge)
        rhs[i, j, _U, e] -= ρ * α * sinpi(1/2 * (x-xsponge)/(xmax-xsponge))^4 * U 
        rhs[i, j, _V, e] -= ρ * α * sinpi(1/2 * (x-xsponge)/(xmax-xsponge))^4 * V
      elseif (x < xspongel)
        rhs[i, j, _U, e] -= ρ * α * sinpi(1/2 * (xspongel-x)/(xspongel))^4 * U 
        rhs[i, j, _V, e] -= ρ * α * sinpi(1/2 * (xspongel-x)/(xspongel))^4 * V
<<<<<<< HEAD
      end      
=======
      end
>>>>>>> 69d4cfd4
      # ---------------------------
      # End implementation of sponge layer
      # ---------------------------
      
      # Store velocity
      l_u[i, j], l_v[i, j] = u, v
    
    end

    # loop of ξ-grid lines
    for s = 1:_nstate, j = 1:Nq, i = 1:Nq
      MJI = vgeo[i, j, _MJI, e]
      for n = 1:Nq
        rhs[i, j, s, e] += MJI * D[n, i] * s_F[n, j, s]
      end
    end
    # loop of η-grid lines
    for s = 1:_nstate, j = 1:Nq, i = 1:Nq
      MJI = vgeo[i, j, _MJI, e]
      for n = 1:Nq
        rhs[i, j, s, e] += MJI * D[n, j] * s_G[i, n, s]
      end
    end

    # loop over moist variables
    # FIXME: Currently just passive advection
    for m = 1:nmoist
      s = _nstate + m
      ss = _nstategrad + 3*(m-1)

      for j = 1:Nq, i = 1:Nq
        MJ = vgeo[i, j, _MJ, e]
        ξx, ξy = vgeo[i,j,_ξx,e], vgeo[i,j,_ξy,e]
        ηx, ηy = vgeo[i,j,_ηx,e], vgeo[i,j,_ηy,e]
        u, v = l_u[i, j], l_v[i, j]
        
        q = Q[i, j, s, e] 
        qx = grad[i, j, ss+1, e]
        qy = grad[i, j, ss+2, e]

        fx = u * q - viscosity*0*qx
        fy = v * q - viscosity*0*qy

        s_F[i, j, 1] = MJ * (ξx * fx + ξy * fy)
        s_G[i, j, 1] = MJ * (ηx * fx + ηy * fy)
      end
      for j = 1:Nq, i = 1:Nq
        MJI = vgeo[i, j, _MJI, e]
        for n = 1:Nq
          rhs[i, j, s, e] += MJI * D[n, i] * s_F[n, j, 1]
        end
      end
      for j = 1:Nq, i = 1:Nq
        MJI = vgeo[i, j, _MJI, e]
        for n = 1:Nq
          rhs[i, j, s, e] += MJI * D[n, j] * s_G[i, n, 1]
        end
      end
    end

    # loop over tracer variables
    for t = 1:ntrace
      s = _nstate + nmoist + t

      for j = 1:Nq, i = 1:Nq
        MJ = vgeo[i, j, _MJ, e]
        ξx, ξy = vgeo[i,j,_ξx,e], vgeo[i,j,_ξy,e]
        ηx, ηy = vgeo[i,j,_ηx,e], vgeo[i,j,_ηy,e]
        u, v = l_u[i, j], l_v[i, j]

        fx = u * Q[i, j, s, e]
        fy = v * Q[i, j, s, e]

        s_F[i, j, 1] = MJ * (ξx * fx + ξy * fy)
        s_G[i, j, 1] = MJ * (ηx * fx + ηy * fy)
      end
      for j = 1:Nq, i = 1:Nq
        MJI = vgeo[i, j, _MJI, e]
        for n = 1:Nq
          rhs[i, j, s, e] += MJI * D[n, i] * s_F[n, j, 1]
        end
      end
      for j = 1:Nq, i = 1:Nq
        MJI = vgeo[i, j, _MJI, e]
        for n = 1:Nq
          rhs[i, j, s, e] += MJI * D[n, j] * s_G[i, n, 1]
        end
      end
    end
  end
end
# }}}

# {{{ Volume RHS for 3-D
function volumerhs!(::Val{3}, ::Val{N}, ::Val{nmoist}, ::Val{ntrace},
                    rhs::Array, Q, grad, vgeo, gravity, viscosity, D,
                    elems) where {N, nmoist, ntrace}
  DFloat = eltype(Q)

  dim = 3
  nvar = _nstate + nmoist + ntrace
  ngrad = _nstategrad + 3nmoist

  Nq = N + 1

  nelem = size(Q)[end]

  Q = reshape(Q, Nq, Nq, Nq, nvar, nelem)
  grad = reshape(grad, Nq, Nq, Nq, ngrad, nelem)
  rhs = reshape(rhs, Nq, Nq, Nq, nvar, nelem)
  vgeo = reshape(vgeo, Nq, Nq, Nq, _nvgeo, nelem)

  s_F = Array{DFloat}(undef, Nq, Nq, Nq, _nstate)
  s_G = Array{DFloat}(undef, Nq, Nq, Nq, _nstate)
  s_H = Array{DFloat}(undef, Nq, Nq, Nq, _nstate)
  l_u = Array{DFloat}(undef, Nq, Nq, Nq)
  l_v = Array{DFloat}(undef, Nq, Nq, Nq)
  l_w = Array{DFloat}(undef, Nq, Nq, Nq)
  q_m = zeros(DFloat, max(3, nmoist))

  @inbounds for e in elems

    delta = Grids.compute_anisotropic_grid_factor(dim, Nq, vgeo, e)
    delta2 = delta*delta
      
    for k = 1:Nq, j = 1:Nq, i = 1:Nq
      MJ = vgeo[i, j, k, _MJ, e]
      MJI = vgeo[i, j, k, _MJI, e]
      ξx, ξy, ξz = vgeo[i,j,k,_ξx,e], vgeo[i,j,k,_ξy,e], vgeo[i,j,k,_ξz,e]
      ηx, ηy, ηz = vgeo[i,j,k,_ηx,e], vgeo[i,j,k,_ηy,e], vgeo[i,j,k,_ηz,e]
      ζx, ζy, ζz = vgeo[i,j,k,_ζx,e], vgeo[i,j,k,_ζy,e], vgeo[i,j,k,_ζz,e]
      z = vgeo[i,j,k,_z,e]

      U, V, W = Q[i, j, k, _U, e], Q[i, j, k, _V, e], Q[i, j, k, _W, e]
      ρ, E = Q[i, j, k, _ρ, e], Q[i, j, k, _E, e]

      E_int = E - (U^2 + V^2 + W^2)/(2*ρ) - ρ * gravity * z
      
      for m = 1:nmoist
          s = _nstate + m 
          q_m[m] = Q[i, j, k, s, e] / ρ
      end
      
      # Calculate temperpature after saturation adjustment
      # Required for phase partitioning to get q_liq, q_ice
      T = saturation_adjustment(E_int/ρ, ρ, q_m[1])
      
      q_liq, q_ice = phase_partitioning_eq(T, ρ, q_m[1])      
      q_m[2] = q_liq
      q_m[3] = q_ice
      P            =    air_pressure(T, ρ, q_m[1], q_liq, q_ice)
      θv           = virtual_pottemp(T, P, q_m[1], q_liq, q_ice)
    
      for m = 1:nmoist
        s = _nstate+ m 
	Q[i,j,k,s,e] = ρ * q_m[m]
      end
      
      ρx, ρy, ρz  = grad[i,j,k,_ρx,e], grad[i,j,k,_ρy,e], grad[i,j,k,_ρz,e]
      ux, uy, uz  = grad[i,j,k,_ux,e], grad[i,j,k,_uy,e], grad[i,j,k,_uz,e]
      vx, vy, vz  = grad[i,j,k,_vx,e], grad[i,j,k,_vy,e], grad[i,j,k,_vz,e]
      wx, wy, wz  = grad[i,j,k,_wx,e], grad[i,j,k,_wy,e], grad[i,j,k,_wz,e]
      Tx, Ty, Tz  = grad[i,j,k,_Tx,e], grad[i,j,k,_Ty,e], grad[i,j,k,_Tz,e]
      θvx,θvy,θvz = grad[i,j,k,_θx,e], grad[i,j,k,_θy,e], grad[i,j,k,_θz,e]

      #---------------------------------------------------------
      # BUILD magnitude of strain tensor 
      # Sij = (d(ui)/d(xj) + d(uj)/d(xi))*0.5, i=1,2,3; j=1,2,3
      #---------------------------------------------------------
      S11 = ux; S12 = (uy + vx)*0.5; S13 = (uz + wx)*0.5;
                S22 = vy;            S23 = (vz + wy)*0.5;
                                     S33 = wz;

      # |Sij| = sqrt(2*Sij*Sij)     
      SijSij = S11*S11 + S12*S12 + S13*S13 + 
               S12*S12 + S22*S22 + S23*S23 + 
               S13*S13 + S23*S23 + S33*S33      
      modSij = sqrt(2.0*SijSij)

      #Richardson number:
      Ri = (grav/θv)*θvz/(2*modSij + 1.0e-12) #NOTICE: REPLACE with Rim in saturated conditions
        
      #Smagorinsky eddy viscosities:
      auxr = max(0.0, 1.0 - Ri/prandtl)
      Km   = Cs*Cs*delta2*modSij*sqrt(auxr)
      Kh   = 3*Km                 #3.0 comes from KW 1978 paper

          
      ρinv = 1 / ρ

      ldivu = λ_stokes*(ux + vy + wz)
      u = ρinv*U
      v = ρinv*V
      w = ρinv*W

      vfluxρ_x = 0*ρx
      vfluxρ_y = 0*ρy
      vfluxρ_z = 0*ρz

      vfluxU_x = 2*ux + ldivu
      vfluxU_y = uy + vx
      vfluxU_z = uz + wx

      vfluxV_x = vx + uy
      vfluxV_y = 2*vy + ldivu
      vfluxV_z = vz + wy

      vfluxW_x = wx + uz
      vfluxW_y = wy + vz
      vfluxW_z = 2*wz + ldivu

      vfluxE_x = u*(2*ux + ldivu) + v*(uy + vx) + w*(uz + wx) + k_μ*Tx
      vfluxE_y = u*(vx + uy) + v*(2*vy + ldivu) + w*(vz + wy) + k_μ*Ty
      vfluxE_z = u*(wx + uz) + v*(wy + vz) + w*(2*wz + ldivu) + k_μ*Tz

      fluxρ_x = U           - viscosity*vfluxρ_x
      fluxU_x = u * U  + P  - viscosity*vfluxU_x
      fluxV_x = u * V       - viscosity*vfluxV_x
      fluxW_x = u * W       - viscosity*vfluxW_x
      fluxE_x = u * (E + P) - viscosity*vfluxE_x

      fluxρ_y = V           - viscosity*vfluxρ_y
      fluxU_y = v * U       - viscosity*vfluxU_y
      fluxV_y = v * V + P   - viscosity*vfluxV_y
      fluxW_y = v * W       - viscosity*vfluxW_y
      fluxE_y = v * (E + P) - viscosity*vfluxE_y

      fluxρ_z = W           - viscosity*vfluxρ_z
      fluxU_z = w * U       - viscosity*vfluxU_z
      fluxV_z = w * V       - viscosity*vfluxV_z
      fluxW_z = w * W + P   - viscosity*vfluxW_z
      fluxE_z = w * (E + P) - viscosity*vfluxE_z
      
      s_F[i, j, k, _ρ] = MJ * (ξx * fluxρ_x + ξy * fluxρ_y + ξz * fluxρ_z)
      s_F[i, j, k, _U] = MJ * (ξx * fluxU_x + ξy * fluxU_y + ξz * fluxU_z)
      s_F[i, j, k, _V] = MJ * (ξx * fluxV_x + ξy * fluxV_y + ξz * fluxV_z)
      s_F[i, j, k, _W] = MJ * (ξx * fluxW_x + ξy * fluxW_y + ξz * fluxW_z)
      s_F[i, j, k, _E] = MJ * (ξx * fluxE_x + ξy * fluxE_y + ξz * fluxE_z)

      s_G[i, j, k, _ρ] = MJ * (ηx * fluxρ_x + ηy * fluxρ_y + ηz * fluxρ_z)
      s_G[i, j, k, _U] = MJ * (ηx * fluxU_x + ηy * fluxU_y + ηz * fluxU_z)
      s_G[i, j, k, _V] = MJ * (ηx * fluxV_x + ηy * fluxV_y + ηz * fluxV_z)
      s_G[i, j, k, _W] = MJ * (ηx * fluxW_x + ηy * fluxW_y + ηz * fluxW_z)
      s_G[i, j, k, _E] = MJ * (ηx * fluxE_x + ηy * fluxE_y + ηz * fluxE_z)

      s_H[i, j, k, _ρ] = MJ * (ζx * fluxρ_x + ζy * fluxρ_y + ζz * fluxρ_z)
      s_H[i, j, k, _U] = MJ * (ζx * fluxU_x + ζy * fluxU_y + ζz * fluxU_z)
      s_H[i, j, k, _V] = MJ * (ζx * fluxV_x + ζy * fluxV_y + ζz * fluxV_z)
      s_H[i, j, k, _W] = MJ * (ζx * fluxW_x + ζy * fluxW_y + ζz * fluxW_z)
      s_H[i, j, k, _E] = MJ * (ζx * fluxE_x + ζy * fluxE_y + ζz * fluxE_z)

      # buoyancy term
      rhs[i, j, k, _W, e] -= ρ * gravity

      # Store velocity
      l_u[i, j, k], l_v[i, j, k], l_w[i, j, k] = u, v, w
    end

    # loop of ξ-grid lines
    for s = 1:_nstate, k = 1:Nq, j = 1:Nq, i = 1:Nq
      MJI = vgeo[i, j, k, _MJI, e]
      for n = 1:Nq
        rhs[i, j, k, s, e] += MJI * D[n, i] * s_F[n, j, k, s]
      end
    end
    # loop of η-grid lines
    for s = 1:_nstate, k = 1:Nq, j = 1:Nq, i = 1:Nq
      MJI = vgeo[i, j, k, _MJI, e]
      for n = 1:Nq
        rhs[i, j, k, s, e] += MJI * D[n, j] * s_G[i, n, k, s]
      end
    end
    # loop of ζ-grid lines
    for s = 1:_nstate, k = 1:Nq, j = 1:Nq, i = 1:Nq
      MJI = vgeo[i, j, k, _MJI, e]
      for n = 1:Nq
        rhs[i, j, k, s, e] += MJI * D[n, k] * s_H[i, j, n, s]
      end
    end

    # loop over moist variables
    # FIXME: Currently just passive advection
    for m = 1:nmoist
      s = _nstate + m
      ss = _nstategrad + 3*(m-1)

      for k = 1:Nq, j = 1:Nq, i = 1:Nq
        MJ = vgeo[i, j, k, _MJ, e]
        ξx, ξy, ξz = vgeo[i,j,k,_ξx,e], vgeo[i,j,k,_ξy,e], vgeo[i,j,k,_ξz,e]
        ηx, ηy, ηz = vgeo[i,j,k,_ηx,e], vgeo[i,j,k,_ηy,e], vgeo[i,j,k,_ηz,e]
        ζx, ζy, ζz = vgeo[i,j,k,_ζx,e], vgeo[i,j,k,_ζy,e], vgeo[i,j,k,_ζz,e]
        u, v, w = l_u[i, j, k], l_v[i, j, k], l_w[i, j, k]

        q = Q[i, j, k, s, e] 
        qx = grad[i, j, k, ss+1, e]
        qy = grad[i, j, k, ss+2, e]
        qz = grad[i, j, k, ss+3, e]

        fx = u*q - viscosity*0*qx
        fy = v*q - viscosity*0*qy
        fz = w*q - viscosity*0*qz

        s_F[i, j, k, 1] = MJ * (ξx * fx + ξy * fy + ξz * fz)
        s_G[i, j, k, 1] = MJ * (ηx * fx + ηy * fy + ηz * fz)
        s_H[i, j, k, 1] = MJ * (ζx * fx + ζy * fy + ζz * fz)
      end
      for k = 1:Nq, j = 1:Nq, i = 1:Nq
        MJI = vgeo[i, j, k, _MJI, e]
        for n = 1:Nq
          rhs[i, j, k, s, e] += MJI * D[n, i] * s_F[n, j, k, 1]
        end
      end
      for k = 1:Nq, j = 1:Nq, i = 1:Nq
        MJI = vgeo[i, j, k, _MJI, e]
        for n = 1:Nq
          rhs[i, j, k, s, e] += MJI * D[n, j] * s_G[i, n, k, 1]
        end
      end
      for k = 1:Nq, j = 1:Nq, i = 1:Nq
        MJI = vgeo[i, j, k, _MJI, e]
        for n = 1:Nq
          rhs[i, j, k, s, e] += MJI * D[n, k] * s_H[i, j, n, 1]
        end
      end
    end

    # loop over tracer variables
    for t = 1:ntrace
      s = _nstate + nmoist + t

      for k = 1:Nq, j = 1:Nq, i = 1:Nq
        MJ = vgeo[i, j, k, _MJ, e]
        ξx, ξy, ξz = vgeo[i,j,k,_ξx,e], vgeo[i,j,k,_ξy,e], vgeo[i,j,k,_ξz,e]
        ηx, ηy, ηz = vgeo[i,j,k,_ηx,e], vgeo[i,j,k,_ηy,e], vgeo[i,j,k,_ηz,e]
        ζx, ζy, ζz = vgeo[i,j,k,_ζx,e], vgeo[i,j,k,_ζy,e], vgeo[i,j,k,_ζz,e]
        u, v, w = l_u[i, j, k], l_v[i, j, k], l_w[i, j, k]

        fx = u * Q[i, j, k, s, e]
        fy = v * Q[i, j, k, s, e]
        fz = w * Q[i, j, k, s, e]

        s_F[i, j, k, 1] = MJ * (ξx * fx + ξy * fy + ξz * fz)
        s_G[i, j, k, 1] = MJ * (ηx * fx + ηy * fy + ηz * fz)
        s_H[i, j, k, 1] = MJ * (ζx * fx + ζy * fy + ζz * fz)
      end
      for k = 1:Nq, j = 1:Nq, i = 1:Nq
        MJI = vgeo[i, j, k, _MJI, e]
        for n = 1:Nq
          rhs[i, j, k, s, e] += MJI * D[n, i] * s_F[n, j, k, 1]
        end
      end
      for k = 1:Nq, j = 1:Nq, i = 1:Nq
        MJI = vgeo[i, j, k, _MJI, e]
        for n = 1:Nq
          rhs[i, j, k, s, e] += MJI * D[n, j] * s_G[i, n, k, 1]
        end
      end
      for k = 1:Nq, j = 1:Nq, i = 1:Nq
        MJI = vgeo[i, j, k, _MJI, e]
        for n = 1:Nq
          rhs[i, j, k, s, e] += MJI * D[n, k] * s_H[i, j, n, 1]
        end
      end
    end
  end
end
# }}}

# {{{ Face RHS (all dimensions)
function facerhs!(::Val{dim}, ::Val{N}, ::Val{nmoist}, ::Val{ntrace},
                  rhs::Array, Q, grad, vgeo, sgeo, gravity, viscosity,
                  elems, vmapM, vmapP, elemtobndy) where {N, dim, nmoist,
                                                          ntrace}
  DFloat = eltype(Q)
  
  q_m = zeros(DFloat, max(3, nmoist))
    
  if dim == 1
    Np = (N+1)
    Nfp = 1
    nface = 2
  elseif dim == 2
    Np = (N+1) * (N+1)
    Nfp = (N+1)
    nface = 4
  elseif dim == 3
    Np = (N+1) * (N+1) * (N+1)
    Nfp = (N+1) * (N+1)
    nface = 6
  end

    q_mM = zeros(DFloat, max(3, nmoist))
    q_mP = zeros(DFloat, max(3, nmoist))

  @inbounds for e in elems
    for f = 1:nface
      for n = 1:Nfp
        (nxM, nyM, nzM, sMJ, vMJI) = sgeo[:, n, f, e]
        idM, idP = vmapM[n, f, e], vmapP[n, f, e]

        eM, eP = e, ((idP - 1) ÷ Np) + 1
        vidM, vidP = ((idM - 1) % Np) + 1,  ((idP - 1) % Np) + 1
        

        ρxM = grad[vidM, _ρx, eM]
        ρyM = grad[vidM, _ρy, eM]
        ρzM = grad[vidM, _ρz, eM]
        uxM = grad[vidM, _ux, eM]
        uyM = grad[vidM, _uy, eM]
        uzM = grad[vidM, _uz, eM]
        vxM = grad[vidM, _vx, eM]
        vyM = grad[vidM, _vy, eM]
        vzM = grad[vidM, _vz, eM]
        wxM = grad[vidM, _wx, eM]
        wyM = grad[vidM, _wy, eM]
        wzM = grad[vidM, _wz, eM]
        TxM = grad[vidM, _Tx, eM]
        TyM = grad[vidM, _Ty, eM]
        TzM = grad[vidM, _Tz, eM]

        ρM = Q[vidM, _ρ, eM]
        UM = Q[vidM, _U, eM]
        VM = Q[vidM, _V, eM]
        WM = Q[vidM, _W, eM]
        EM = Q[vidM, _E, eM]
        yorzM = (dim == 2) ? vgeo[vidM, _y, eM] : vgeo[vidM, _z, eM]

        ρMinv = 1 / ρM
        uM, vM, wM = ρMinv * UM, ρMinv * VM, ρMinv * WM
        bc = elemtobndy[f, e]
        
        for m = 1:nmoist
            s = _nstate + m 
            q_mM[m] = Q[vidM, s, eM] / ρM
        end

        E_intM = EM - (UM^2 + VM^2+ WM^2)/(2*ρM) - ρM * gravity * yorzM
        # get adjusted temperature and liquid and ice specific humidities
        TM             = saturation_adjustment(E_intM/ρM , ρM, q_mM[1])
        q_liqM, q_iceM = phase_partitioning_eq(TM, ρM, q_mM[1])
        PM             = air_pressure(TM, ρM, q_mM[1], q_liqM, q_iceM) 
        ##θvM            = virtual_pottemp(TM, PM, q_mM[1], q_liqM, q_iceM)
        #ρM             = air_density(TM, PM, q_mM[1], q_liqM, q_iceM)
        #E_intM         = internal_energy(TM, q_mM[1], q_liqM, q_iceM)
        #EM             = E_intM + (UM^2 + VM^2 + WM^2)/(2*ρM) + ρM * gravity * yorzM
<<<<<<< HEAD
          
=======
        
>>>>>>> 69d4cfd4
        if bc == 0
          
          ρP = Q[vidP, _ρ, eP]
          UP = Q[vidP, _U, eP]
          VP = Q[vidP, _V, eP]
          WP = Q[vidP, _W, eP]
          EP = Q[vidP, _E, eP]

          for m = 1:nmoist
            s = _nstate + m 
            q_mP[m] = Q[vidP, s, eP] / ρP
          end

          yorzP = (dim == 2) ? vgeo[vidP, _y, eP] : vgeo[vidP, _z, eP]
          E_intP         = EP - (UP^2 + VP^2+ WP^2)/(2*ρP) - ρP * gravity * yorzP
            
          TP             = saturation_adjustment(E_intP/ρP, ρP, q_mP[1])
          q_liqP, q_iceP = phase_partitioning_eq(TP, ρP, q_mP[1])
          PP             = air_pressure(TP, ρP, q_mP[1], q_liqP, q_iceP) 
<<<<<<< HEAD
          #θvP            = virtual_pottemp(TP, PP, q_mP[1], q_liqP, q_iceP)
=======
          θvP            = virtual_pottemp(TP, PP, q_mP[1], q_liqP, q_iceP)
>>>>>>> 69d4cfd4
          #ρP             = air_density(TP, PP, q_mP[1], q_liqP, q_iceP)
          #E_intP         = internal_energy(TP, q_mP[1], q_liqP, q_iceP)
          #EP             = E_intP + (UP^2 + VP^2 + WP^2)/(2*ρP) + ρP * gravity * yorzP
          
          ρxP = grad[vidP, _ρx, eP]
          ρyP = grad[vidP, _ρy, eP]
          ρzP = grad[vidP, _ρz, eP]
          uxP = grad[vidP, _ux, eP]
          uyP = grad[vidP, _uy, eP]
          uzP = grad[vidP, _uz, eP]
          vxP = grad[vidP, _vx, eP]
          vyP = grad[vidP, _vy, eP]
          vzP = grad[vidP, _vz, eP]
          wxP = grad[vidP, _wx, eP]
          wyP = grad[vidP, _wy, eP]
          wzP = grad[vidP, _wz, eP]
          TxP = grad[vidP, _Tx, eP]
          TyP = grad[vidP, _Ty, eP]
          TzP = grad[vidP, _Tz, eP]
        elseif bc == 1
          UnM = nxM * UM + nyM * VM + nzM * WM
          UP = UM - 2 * UnM * nxM
          VP = VM - 2 * UnM * nyM
          WP = WM - 2 * UnM * nzM
          ρP = ρM
          EP = EM
          PP = PM
          TP = TM

          ρnM = nxM * ρxM + nyM * ρyM + nzM * ρzM
          ρxP = ρxM - 2 * ρnM * nxM
          ρyP = ρyM - 2 * ρnM * nyM
          ρzP = ρzM - 2 * ρnM * nzM

          unM = nxM * uxM + nyM * uyM + nzM * uzM
          uxP = uxM - 2 * unM * nxM
          uyP = uyM - 2 * unM * nyM
          uzP = uzM - 2 * unM * nzM

          vnM = nxM * vxM + nyM * vyM + nzM * vzM
          vxP = vxM - 2 * vnM * nxM
          vyP = vyM - 2 * vnM * nyM
          vzP = vzM - 2 * vnM * nzM

          wnM = nxM * wxM + nyM * wyM + nzM * wzM
          wxP = wxM - 2 * wnM * nxM
          wyP = wyM - 2 * wnM * nyM
          wzP = wzM - 2 * wnM * nzM

          TxP, TyP, TzP = TxM, TyM, TzM
        else
          error("Invalid boundary conditions $bc on face $f of element $e")
        end

        ρPinv = 1 / ρP
        uP, vP, wP = ρPinv * UP, ρPinv * VP, ρPinv * WP

        fluxρM_x = UM
        fluxUM_x = uM * UM + PM
        fluxVM_x = uM * VM
        fluxWM_x = uM * WM
        fluxEM_x = uM * (EM + PM)

        fluxρM_y = VM
        fluxUM_y = vM * UM
        fluxVM_y = vM * VM + PM
        fluxWM_y = vM * WM
        fluxEM_y = vM * (EM + PM)

        fluxρM_z = WM
        fluxUM_z = wM * UM
        fluxVM_z = wM * VM
        fluxWM_z = wM * WM + PM
        fluxEM_z = wM * (EM + PM)

        fluxρP_x = UP
        fluxUP_x = uP * UP + PP
        fluxVP_x = uP * VP
        fluxWP_x = uP * WP
        fluxEP_x = uP * (EP + PP)

        fluxρP_y = VP
        fluxUP_y = vP * UP
        fluxVP_y = vP * VP + PP
        fluxWP_y = vP * WP
        fluxEP_y = vP * (EP + PP)

        fluxρP_z = WP
        fluxUP_z = wP * UP
        fluxVP_z = wP * VP
        fluxWP_z = wP * WP + PP
        fluxEP_z = wP * (EP + PP)

        λM = abs(nxM * uM + nyM * vM + nzM * wM) + soundspeed_air(TM)
        λP = abs(nxM * uP + nyM * vP + nzM * wP) + soundspeed_air(TP)
        λ  = max(λM, λP)
          
        #Compute Numerical Flux
        fluxρS = (nxM * (fluxρM_x + fluxρP_x) + nyM * (fluxρM_y + fluxρP_y) +
                  nzM * (fluxρM_z + fluxρP_z) - λ * (ρP - ρM)) / 2
        fluxUS = (nxM * (fluxUM_x + fluxUP_x) + nyM * (fluxUM_y + fluxUP_y) +
                  nzM * (fluxUM_z + fluxUP_z) - λ * (UP - UM)) / 2
        fluxVS = (nxM * (fluxVM_x + fluxVP_x) + nyM * (fluxVM_y + fluxVP_y) +
                  nzM * (fluxVM_z + fluxVP_z) - λ * (VP - VM)) / 2
        fluxWS = (nxM * (fluxWM_x + fluxWP_x) + nyM * (fluxWM_y + fluxWP_y) +
                  nzM * (fluxWM_z + fluxWP_z) - λ * (WP - WM)) / 2
        fluxES = (nxM * (fluxEM_x + fluxEP_x) + nyM * (fluxEM_y + fluxEP_y) +
                  nzM * (fluxEM_z + fluxEP_z) - λ * (EP - EM)) / 2

        #Compute Viscous Numerical Flux
        #Left Fluxes
        ldivuM = λ_stokes*(uxM + vyM + wzM)
        vfρM_x = 0*ρxM
        vfρM_y = 0*ρyM
        vfρM_z = 0*ρzM
        vfUM_x = 2*uxM + ldivuM
        vfUM_y = uyM + vxM
        vfUM_z = uzM + wxM
        vfVM_x = vxM + uyM
        vfVM_y = 2*vyM + ldivuM
        vfVM_z = vzM + wyM
        vfWM_x = wxM + uzM
        vfWM_y = wyM + vzM
        vfWM_z = 2*wzM + ldivuM
        vfEM_x = uM*(2*uxM + ldivuM) + vM*(uyM + vxM) + wM*(uzM + wxM) + k_μ*TxM
        vfEM_y = uM*(vxM + uyM) + vM*(2*vyM + ldivuM) + wM*(vzM + wyM) + k_μ*TyM
        vfEM_z = uM*(wxM + uzM) + vM*(wyM + vzM) + wM*(2*wzM + ldivuM) + k_μ*TzM

        #Right Fluxes
        ldivuP = λ_stokes*(uxP + vyP + wzP)
        vfρP_x = 0*ρxP
        vfρP_y = 0*ρyP
        vfρP_z = 0*ρzP
        vfUP_x = 2*uxP + ldivuP
        vfUP_y = uyP + vxP
        vfUP_z = uzP + wxP
        vfVP_x = vxP + uyP
        vfVP_y = 2*vyP + ldivuP
        vfVP_z = vzP + wyP
        vfWP_x = wxP + uzP
        vfWP_y = wyP + vzP
        vfWP_z = 2*wzP + ldivuP
        vfEP_x = uP*(2*uxP + ldivuP) + vP*(uyP + vxP) + wP*(uzP + wxP) + k_μ*TxP
        vfEP_y = uP*(vxP + uyP) + vP*(2*vyP + ldivuP) + wP*(vzP + wyP) + k_μ*TyP
        vfEP_z = uP*(wxP + uzP) + vP*(wyP + vzP) + wP*(2*wzP + ldivuP) + k_μ*TzP

        #Compute Numerical Flux
        vfluxρS = (nxM*(vfρM_x + vfρP_x) + nyM*(vfρM_y + vfρP_y) +
                   nzM*(vfρM_z + vfρP_z))/2
        vfluxUS = (nxM*(vfUM_x + vfUP_x) + nyM*(vfUM_y + vfUP_y) +
                   nzM*(vfUM_z + vfUP_z))/2
        vfluxVS = (nxM*(vfVM_x + vfVP_x) + nyM*(vfVM_y + vfVP_y) +
                   nzM*(vfVM_z + vfVP_z))/2
        vfluxWS = (nxM*(vfWM_x + vfWP_x) + nyM*(vfWM_y + vfWP_y) +
                   nzM*(vfWM_z + vfWP_z))/2
        vfluxES = (nxM*(vfEM_x + vfEP_x) + nyM*(vfEM_y + vfEP_y) +
                   nzM*(vfEM_z + vfEP_z))/2

        #Update RHS
        rhs[vidM, _ρ, eM] -= vMJI * sMJ * (fluxρS - viscosity*vfluxρS)
        rhs[vidM, _U, eM] -= vMJI * sMJ * (fluxUS - viscosity*vfluxUS)
        rhs[vidM, _V, eM] -= vMJI * sMJ * (fluxVS - viscosity*vfluxVS)
        rhs[vidM, _W, eM] -= vMJI * sMJ * (fluxWS - viscosity*vfluxWS)
        rhs[vidM, _E, eM] -= vMJI * sMJ * (fluxES - viscosity*vfluxES)

        # loop over moist variables
        # FIXME: Currently just passive advection
        for m = 1:nmoist
          s = _nstate + m
          ss = _nstategrad + 3*(m-1)
	  
          QmoistM = Q[vidM, s, eM]

          qxM = grad[vidM, ss + 1, eM]
          qyM = grad[vidM, ss + 2, eM]
          qzM = grad[vidM, ss + 3, eM]

          if bc == 0
            QmoistP = Q[vidP, s, eP]
            qxP = grad[vidP, ss + 1, eP]
            qyP = grad[vidP, ss + 2, eP]
            qzP = grad[vidP, ss + 3, eP]
          elseif bc == 1
            QmoistP = QmoistM
            qnM = nxM * qxM + nyM * qyM + nzM * qzM
            qxP = qxM - 2 * qnM * nxM
            qyP = qyM - 2 * qnM * nyM
            qzP = qzM - 2 * qnM * nzM
          else
            error("Invalid boundary conditions $bc on face $f of element $e")
          end

          fluxM_x, fluxP_x = uM * QmoistM, uP * QmoistP
          fluxM_y, fluxP_y = vM * QmoistM, vP * QmoistP
          fluxM_z, fluxP_z = wM * QmoistM, wP * QmoistP

          fluxS = (nxM * (fluxM_x + fluxP_x) + nyM * (fluxM_y + fluxP_y) +
                   nzM * (fluxM_z + fluxP_z) - λ * (QmoistP - QmoistM)) / 2
          
          # Moist Variable viscous flux
          vfqM_x, vfqP_x = 0*qxM, 0*qxP
          vfqM_y, vfqP_y = 0*qyM, 0*qyP
          vfqM_z, vfqP_z = 0*qzM, 0*qzP
          vfluxqS = (nxM*(vfqM_x + vfqP_x) + nyM*(vfqM_y + vfqP_y) +
                     nzM*(vfqM_z + vfqP_z))/2

          rhs[vidM, s, eM] -= vMJI * sMJ * (fluxS - viscosity*vfluxqS)
        end

        # FIXME: Will need to be updated for other bcs...
        vidP = bc == 0 ? vidP : vidM

        # loop over tracer variables
        for t = 1:ntrace
          s = _nstate + nmoist + t
          QtraceM, QtraceP = Q[vidM, s, eM], Q[vidP, s, eP]

          fluxM_x, fluxP_x = uM * QtraceM, uP * QtraceP
          fluxM_y, fluxP_y = vM * QtraceM, vP * QtraceP
          fluxM_z, fluxP_z = wM * QtraceM, wP * QtraceP

          fluxS = (nxM * (fluxM_x + fluxP_x) + nyM * (fluxM_y + fluxP_y) +
                   nzM * (fluxM_z + fluxP_z) - λ * (QtraceP - QtraceM)) / 2

          rhs[vidM, s, eM] -= vMJI * sMJ * fluxS
        end
      end
    end
  end
end
# }}}

# }}}<|MERGE_RESOLUTION|>--- conflicted
+++ resolved
@@ -672,11 +672,7 @@
       elseif (x < xspongel)
         rhs[i, j, _U, e] -= ρ * α * sinpi(1/2 * (xspongel-x)/(xspongel))^4 * U 
         rhs[i, j, _V, e] -= ρ * α * sinpi(1/2 * (xspongel-x)/(xspongel))^4 * V
-<<<<<<< HEAD
-      end      
-=======
-      end
->>>>>>> 69d4cfd4
+      end
       # ---------------------------
       # End implementation of sponge layer
       # ---------------------------
@@ -1122,11 +1118,7 @@
         #ρM             = air_density(TM, PM, q_mM[1], q_liqM, q_iceM)
         #E_intM         = internal_energy(TM, q_mM[1], q_liqM, q_iceM)
         #EM             = E_intM + (UM^2 + VM^2 + WM^2)/(2*ρM) + ρM * gravity * yorzM
-<<<<<<< HEAD
           
-=======
-        
->>>>>>> 69d4cfd4
         if bc == 0
           
           ρP = Q[vidP, _ρ, eP]
@@ -1146,11 +1138,7 @@
           TP             = saturation_adjustment(E_intP/ρP, ρP, q_mP[1])
           q_liqP, q_iceP = phase_partitioning_eq(TP, ρP, q_mP[1])
           PP             = air_pressure(TP, ρP, q_mP[1], q_liqP, q_iceP) 
-<<<<<<< HEAD
-          #θvP            = virtual_pottemp(TP, PP, q_mP[1], q_liqP, q_iceP)
-=======
           θvP            = virtual_pottemp(TP, PP, q_mP[1], q_liqP, q_iceP)
->>>>>>> 69d4cfd4
           #ρP             = air_density(TP, PP, q_mP[1], q_liqP, q_iceP)
           #E_intP         = internal_energy(TP, q_mP[1], q_liqP, q_iceP)
           #EP             = E_intP + (UP^2 + VP^2 + WP^2)/(2*ρP) + ρP * gravity * yorzP
