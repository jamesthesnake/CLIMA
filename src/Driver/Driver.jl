using ArgParse
using CUDAapi
using Dates
using LinearAlgebra
using Logging
using MPI
using Printf
using Requires

using ..Atmos
using ..VTK
using ..ColumnwiseLUSolver
using ..Diagnostics
using ..GenericCallbacks
using ..ODESolvers
using ..MoistThermodynamics
using ..MPIStateArrays
using ..DGmethods: vars_state, vars_aux, update_aux!, update_aux_diffusive!
using ..TicToc
using ..VariableTemplates

import CLIMA.Atmos: vars_state, vars_aux, vars_diffusive, flattenednames

Base.@kwdef mutable struct CLIMA_Settings
    disable_gpu::Bool = false
    mpi_knows_cuda::Bool = false
    show_updates::Bool = true
    update_interval::Int = 60
    enable_diagnostics::Bool = true
    diagnostics_interval::Int = 10000
    enable_vtk::Bool = false
    vtk_interval::Int = 10000
    log_level::String = "INFO"
    output_dir::String = "output"
    integration_testing::Bool = false
    array_type
end

const Settings = CLIMA_Settings(array_type = Array)

array_type() = Settings.array_type

include("Configurations.jl")

const cuarray_pkgid = Base.PkgId(Base.UUID("3a865a2d-5b23-5a0f-bc46-62713ec82fae"), "CuArrays")

@init begin
    if get(ENV, "CLIMA_GPU", "") != "false" && CUDAapi.has_cuda_gpu()
        CuArrays = Base.require(cuarray_pkgid)
    end
end

function _init_array(::Type{Array})
    return nothing
end

@init @require CuArrays = "3a865a2d-5b23-5a0f-bc46-62713ec82fae" begin
    using .CuArrays, .CuArrays.CUDAdrv, .CuArrays.CUDAnative
    function _init_array(::Type{CuArray})
        comm = MPI.COMM_WORLD
        # allocate GPUs among MPI ranks
        local_comm = MPI.Comm_split_type(comm, MPI.MPI_COMM_TYPE_SHARED,  MPI.Comm_rank(comm))
        # we intentionally oversubscribe GPUs for testing: may want to disable this for production
        CUDAnative.device!(MPI.Comm_rank(local_comm) % length(devices()))
        CuArrays.allowscalar(false)
        return nothing
    end
end

function gpu_allowscalar(val)
    if haskey(Base.loaded_modules, CLIMA.cuarray_pkgid)
        Base.loaded_modules[CLIMA.cuarray_pkgid].allowscalar(val)
    end
    return nothing
end

"""
    parse_commandline()
"""
function parse_commandline()
    exc_handler = isinteractive() ? ArgParse.debug_handler : ArgParse.default_handler
    s = ArgParseSettings(exc_handler=exc_handler)

    @add_arg_table! s begin
        "--disable-gpu"
            help = "do not use the GPU"
            action = :store_true
        "--mpi-knows-cuda"
            help = "MPI is CUDA-enabled"
            action = :store_true
        "--no-show-updates"
            help = "do not show simulation updates"
            action = :store_true
        "--update-interval"
            help = "interval in seconds for showing simulation updates"
            arg_type = Int
            default = 60
        "--disable-diagnostics"
            help = "disable the collection of diagnostics to <output-dir>"
            action = :store_true
        "--diagnostics-interval"
            help = "interval in simulation steps for gathering diagnostics"
            arg_type = Int
            default = 10000
        "--enable-vtk"
            help = "output VTK to <output-dir> every <vtk-interval> simulation steps"
            action = :store_true
        "--vtk-interval"
            help = "interval in simulation steps for VTK output"
            arg_type = Int
            default = 10000
        "--log-level"
            help = "set the log level to one of debug/info/warn/error"
            arg_type = String
            default = "info"
        "--output-dir"
            help = "directory for output data"
            arg_type = String
            default = "output"
        "--integration-testing"
            help = "enable integration testing"
            action = :store_true
    end


    return parse_args(s)
end

"""
    CLIMA.init(; disable_gpu=false)

Initialize MPI, allocate GPUs among MPI ranks if using GPUs, parse command
line arguments for CLIMA, and return a Dict of any additional command line
arguments.
"""
function init(; disable_gpu=false)
    # initialize MPI
    if !MPI.Initialized()
        MPI.Init()
    end

    # set up timing mechanism
    tictoc()

    # parse command line arguments
    try
        parsed_args = parse_commandline()
        Settings.disable_gpu = disable_gpu || parsed_args["disable-gpu"]
        Settings.mpi_knows_cuda = parsed_args["mpi-knows-cuda"]
        Settings.show_updates = !parsed_args["no-show-updates"]
        Settings.update_interval = parsed_args["update-interval"]
        Settings.enable_diagnostics = !parsed_args["disable-diagnostics"]
        Settings.diagnostics_interval = parsed_args["diagnostics-interval"]
        Settings.enable_vtk = parsed_args["enable-vtk"]
        Settings.vtk_interval = parsed_args["vtk-interval"]
        Settings.output_dir = parsed_args["output-dir"]
        Settings.integration_testing = parsed_args["integration-testing"]
        Settings.log_level = uppercase(parsed_args["log-level"])
    catch
        Settings.disable_gpu = disable_gpu
    end

    # set up the array type appropriately depending on whether we're using GPUs
    if !Settings.disable_gpu && get(ENV, "CLIMA_GPU", "") != "false" && CUDAapi.has_cuda_gpu()
        atyp = CuArrays.CuArray
    else
        atyp = Array
    end
    _init_array(atyp)
    Settings.array_type = atyp

    # create the output directory if needed
    if Settings.enable_diagnostics || Settings.enable_vtk
        mkpath(Settings.output_dir)
    end

    # set up logging
    loglevel = Settings.log_level == "DEBUG" ? Logging.Debug :
        Settings.log_level == "WARN"  ? Logging.Warn  :
        Settings.log_level == "ERROR" ? Logging.Error : Logging.Info
    # TODO: write a better MPI logging back-end and also integrate Dlog for large scale
    logger_stream = MPI.Comm_rank(MPI.COMM_WORLD) == 0 ? stderr : devnull
    global_logger(ConsoleLogger(logger_stream, loglevel))

    return nothing
end

"""
    CLIMA.SolverConfiguration

Parameters needed by `CLIMA.solve!()` to run a simulation.
"""
struct SolverConfiguration{FT}
    name::String
    mpicomm::MPI.Comm
    dg::DGModel
    Q::MPIStateArray
    t0::FT
    timeend::FT
    dt::FT
    init_on_cpu::Bool
    numberofsteps::Int
    init_args
    solver
end

"""
    DGmethods.courant(local_cfl, solver_config::SolverConfiguration;
                      Q=solver_config.Q, dt=solver_config.dt)

Returns the maximum of the evaluation of the function `local_courant`
pointwise throughout the domain with the model defined by `solver_config`. The
keyword arguments `Q` and `dt` can be used to call the courant method with a
different state `Q` or time step `dt` than are defined in `solver_config`.
"""
DGmethods.courant(f, sc::SolverConfiguration; Q=sc.Q, dt = sc.dt) =
  DGmethods.courant(f, sc.dg, sc.dg.balancelaw, Q, dt)

"""
    CLIMA.setup_solver(t0, timeend, driver_config)

Set up the DG model per the specified driver configuration and set up the ODE solver.
"""
function setup_solver(t0::FT, timeend::FT,
                      driver_config::DriverConfiguration,
                      init_args...;
                      init_on_cpu=false,
                      ode_solver_type=nothing,
                      ode_dt=nothing,
                      modeldata=nothing,
                      Courant_number=0.4,
                      diffdir=EveryDirection(),
                     ) where {FT<:AbstractFloat}
    @tic setup_solver

    bl = driver_config.bl
    grid = driver_config.grid
    numfluxnondiff = driver_config.numfluxnondiff
    numfluxdiff = driver_config.numfluxdiff
    gradnumflux = driver_config.gradnumflux

    # create DG model, initialize ODE state
    dg = DGModel(bl, grid, numfluxnondiff, numfluxdiff, gradnumflux,
<<<<<<< HEAD
                 modeldata=modeldata, diffusion_direction=EveryDirection())
=======
                 modeldata=modeldata,
                 diffusion_direction=diffdir)
>>>>>>> 73889449
    @info @sprintf("Initializing %s", driver_config.name)
    Q = init_ode_state(dg, FT(0), init_args...; init_on_cpu=init_on_cpu)

    # TODO: using `update_aux!()` to apply filters to the state variables and
    # `update_aux_diffusive!()` to calculate the vertical component of velocity
    # using the integral kernels -- these should have their own interface
    update_aux!(dg, bl, Q, FT(0))
    update_aux_diffusive!(dg, bl, Q, FT(0))

    # if solver has been specified, use it
    if ode_solver_type !== nothing
        solver_type = ode_solver_type
    else
        solver_type = driver_config.solver_type
    end

    # create the linear model for IMEX solvers
    linmodel = nothing
    if isa(solver_type, ExplicitSolverType)
        dtmodel = bl
    else # solver_type === IMEXSolverType
        linmodel = solver_type.linear_model(bl)
        dtmodel = linmodel
    end

    # initial Δt specified or computed
    if ode_dt !== nothing
        dt = ode_dt
    else
        dt = calculate_dt(grid, dtmodel, Courant_number)
    end
    numberofsteps = convert(Int, cld(timeend, dt))
    dt = timeend / numberofsteps

    # create the solver
    if isa(solver_type, ExplicitSolverType)
        solver = solver_type.solver_method(dg, Q; dt=dt, t0=t0)
    else # solver_type === IMEXSolverType
        vdg = DGModel(linmodel, grid, numfluxnondiff, numfluxdiff, gradnumflux,
                      auxstate=dg.auxstate, direction=VerticalDirection())

        solver = solver_type.solver_method(dg, vdg, solver_type.linear_solver(), Q;
                                           dt=dt, t0=t0)
    end

    @toc setup_solver

    return SolverConfiguration(driver_config.name, driver_config.mpicomm, dg, Q,
                               t0, timeend, dt, init_on_cpu, numberofsteps,
                               init_args, solver)
end

"""
    CLIMA.invoke!(solver_config::SolverConfiguration;
                  user_callbacks=(),
                  check_euclidean_distance=false,
                  adjustfinalstep=false
                  user_info_callback=(init)->nothing)

Run the simulation defined by the `solver_config`.

Keyword Arguments:

The `user_callbacks` are passed to the ODE solver as callback functions; see
[`ODESolvers.solve!]@ref().

If `check_euclidean_distance` is `true, then the Euclidean distance between the
final solution and initial condition function evaluated with
`solver_config.timeend` is reported.

The value of 'adjustfinalstep` is passed to the ODE solver; see
[`ODESolvers.solve!]@ref().

The function `user_info_callback` is called after the default info callback
(which is called every `Settings.update_interval` seconds of wallclock time).
The single input argument `init` is `true` when the callback is called
called for initialization before time stepping begins and `false` when called
during the actual ODE solve; see [`GenericCallbacks`](@ref) and
[`ODESolvers.solve!]@ref().
"""
function invoke!(solver_config::SolverConfiguration;
                 user_callbacks=(),
                 check_euclidean_distance=false,
                 adjustfinalstep=false,
                 user_info_callback=(init)->nothing
                )
    mpicomm = solver_config.mpicomm
    dg = solver_config.dg
    bl = dg.balancelaw
    Q = solver_config.Q
    FT = eltype(Q)
    timeend = solver_config.timeend
    init_on_cpu = solver_config.init_on_cpu
    init_args = solver_config.init_args
    solver = solver_config.solver

    # set up callbacks
    callbacks = ()
    if Settings.show_updates
        # set up the information callback
        upd_starttime = Ref(now())
        cbinfo = GenericCallbacks.EveryXWallTimeSeconds(Settings.update_interval, mpicomm) do (init=false)
            if init
                upd_starttime[] = now()
            else
                runtime = Dates.format(convert(Dates.DateTime,
                                               Dates.now()-upd_starttime[]),
                                       Dates.dateformat"HH:MM:SS")
                energy = norm(solver_config.Q)
                @info @sprintf("""Update
                               simtime = %8.2f / %8.2f
                               runtime = %s
                               norm(Q) = %.16e""",
                               ODESolvers.gettime(solver),
                               solver_config.timeend,
                               runtime,
                               energy)
            end
            user_info_callback(init)
        end
        callbacks = (callbacks..., cbinfo)
    end
    if Settings.enable_diagnostics
        # set up diagnostics to be collected via callback
        cbdiagnostics = GenericCallbacks.EveryXSimulationSteps(Settings.diagnostics_interval) do (init=false)
            if init
                dia_starttime = replace(string(now()), ":" => ".")
                Diagnostics.init(mpicomm, dg, Q, dia_starttime, Settings.output_dir)
            end
            currtime = ODESolvers.gettime(solver)
            @info @sprintf("""Diagnostics
                           collecting at %s""",
                           string(currtime))
            Diagnostics.collect(currtime)
            nothing
        end
        callbacks = (callbacks..., cbdiagnostics)
    end
    if Settings.enable_vtk
        # set up VTK output callback
        step = [0]
        cbvtk = GenericCallbacks.EveryXSimulationSteps(Settings.vtk_interval) do (init=false)
            vprefix = @sprintf("%s_mpirank%04d_step%04d", solver_config.name,
                               MPI.Comm_rank(mpicomm), step[1])
            outprefix = joinpath(Settings.output_dir, vprefix)
            statenames = flattenednames(vars_state(bl, FT))
            auxnames = flattenednames(vars_aux(bl, FT))
            writevtk(outprefix, Q, dg, statenames, dg.auxstate, auxnames)
            # Generate the pvtu file for these vtk files
            if MPI.Comm_rank(mpicomm) == 0
                # name of the pvtu file
                pprefix = @sprintf("%s_step%04d", solver_config.name, step[1])
                pvtuprefix = joinpath(Settings.output_dir, pprefix)
                # name of each of the ranks vtk files
                prefixes = ntuple(MPI.Comm_size(mpicomm)) do i
                    @sprintf("%s_mpirank%04d_step%04d", solver_config.name, i-1, step[1])
                end
                writepvtu(pvtuprefix, prefixes, (statenames..., auxnames...))
            end
            step[1] += 1
            nothing
        end
        callbacks = (callbacks..., cbvtk)
    end

    callbacks = (callbacks..., user_callbacks...)

    # initial condition norm
    eng0 = norm(Q)
    @info @sprintf("""Starting %s
                   dt              = %.5e
                   timeend         = %8.2f
                   number of steps = %d
                   norm(Q)         = %.16e""",
                   solver_config.name,
                   solver_config.dt,
                   solver_config.timeend,
                   solver_config.numberofsteps,
                   eng0)

    # run the simulation
    @tic solve!
    solve!(Q, solver; timeend=timeend, callbacks=callbacks, adjustfinalstep=adjustfinalstep)
    @toc solve!

    engf = norm(solver_config.Q)

    @info @sprintf("""Finished
                   norm(Q)            = %.16e
                   norm(Q) / norm(Q₀) = %.16e
                   norm(Q) - norm(Q₀) = %.16e""",
                   engf,
                   engf/eng0,
                   engf-eng0)

    if check_euclidean_distance
        Qe = init_ode_state(dg, timeend, init_args...; init_on_cpu=init_on_cpu)
        engfe = norm(Qe)
        errf = euclidean_distance(solver_config.Q, Qe)
        @info @sprintf("""Euclidean distance
                       norm(Q - Qe)            = %.16e
                       norm(Q - Qe) / norm(Qe) = %.16e""",
                       errf,
                       errf/engfe)
    end

    return engf / eng0
end<|MERGE_RESOLUTION|>--- conflicted
+++ resolved
@@ -241,12 +241,7 @@
 
     # create DG model, initialize ODE state
     dg = DGModel(bl, grid, numfluxnondiff, numfluxdiff, gradnumflux,
-<<<<<<< HEAD
                  modeldata=modeldata, diffusion_direction=EveryDirection())
-=======
-                 modeldata=modeldata,
-                 diffusion_direction=diffdir)
->>>>>>> 73889449
     @info @sprintf("Initializing %s", driver_config.name)
     Q = init_ode_state(dg, FT(0), init_args...; init_on_cpu=init_on_cpu)
 
