--- conflicted
+++ resolved
@@ -1,5 +1,3 @@
-export create_auxstate
-
 """
     BalanceLaw
 
@@ -115,50 +113,6 @@
     return state
 end
 
-<<<<<<< HEAD
-function create_auxstate(bl, grid, commtag=222; aux_args=nothing, forcecpu=false)
-  topology = grid.topology
-  Np = dofs_per_element(grid)
-
-  h_vgeo = Array(grid.vgeo)
-  FT = eltype(h_vgeo)
-  DA = arraytype(grid)
-
-  weights = view(h_vgeo, :, grid.Mid, :)
-  weights = reshape(weights, size(weights, 1), 1, size(weights, 2))
-
-  auxstate = MPIStateArray{FT}(topology.mpicomm, DA, Np, num_aux(bl,FT),
-                               length(topology.elems),
-                               realelems=topology.realelems,
-                               ghostelems=topology.ghostelems,
-                               vmaprecv=grid.vmaprecv,
-                               vmapsend=grid.vmapsend,
-                               nabrtorank=topology.nabrtorank,
-                               nabrtovmaprecv=grid.nabrtovmaprecv,
-                               nabrtovmapsend=grid.nabrtovmapsend,
-                               weights=weights, commtag=commtag)
-
-  dim = dimensionality(grid)
-  polyorder = polynomialorder(grid)
-  vgeo = grid.vgeo
-  device = typeof(auxstate.data) <: Array ? CPU() : CUDA()
-  nrealelem = length(topology.realelems)
-  
-  if !forcecpu
-    @launch(device, threads=(Np,), blocks=nrealelem,
-            initauxstate!(bl, Val(dim), Val(polyorder), auxstate.data, vgeo, topology.realelems, aux_args...))
-  else
-    h_auxstate = similar(auxstate, Array)
-    @launch(CPU(), threads=(Np,), blocks=nrealelem,
-            initauxstate!(bl, Val(dim), Val(polyorder), h_auxstate.data, h_vgeo, topology.realelems, aux_args...))
-    auxstate .= h_auxstate
-  end
-
-  MPIStateArrays.start_ghost_exchange!(auxstate)
-  MPIStateArrays.finish_ghost_exchange!(auxstate)
-
-  return auxstate
-=======
 function create_auxstate(bl, grid, commtag = 222)
     topology = grid.topology
     Np = dofs_per_element(grid)
@@ -207,7 +161,6 @@
     MPIStateArrays.finish_ghost_exchange!(auxstate)
 
     return auxstate
->>>>>>> 93940691
 end
 
 function create_diffstate(bl, grid, commtag = 111)
