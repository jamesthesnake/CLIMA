using .NumericalFluxes:
    NumericalFluxGradient,
    numerical_boundary_flux_gradient!,
    numerical_flux_gradient!,
    NumericalFluxNonDiffusive,
    NumericalFluxDiffusive,
    numerical_flux_nondiffusive!,
    numerical_boundary_flux_nondiffusive!,
    numerical_flux_diffusive!,
    numerical_boundary_flux_diffusive!,
    divergence_penalty!,
    divergence_boundary_penalty!,
    divergence_penalty!,
    numerical_boundary_flux_hyperdiffusive!,
    numerical_flux_hyperdiffusive!

using ..Mesh.Geometry

using Requires
@init @require CUDAnative = "be33ccc6-a3ff-5ff2-a52e-74243cff1e17" begin
    using .CUDAnative
end

# {{{ FIXME: remove this after we've figure out how to pass through to kernel
const _ξ1x1, _ξ2x1, _ξ3x1 = Grids._ξ1x1, Grids._ξ2x1, Grids._ξ3x1
const _ξ1x2, _ξ2x2, _ξ3x2 = Grids._ξ1x2, Grids._ξ2x2, Grids._ξ3x2
const _ξ1x3, _ξ2x3, _ξ3x3 = Grids._ξ1x3, Grids._ξ2x3, Grids._ξ3x3
const _M, _MI = Grids._M, Grids._MI
const _x1, _x2, _x3 = Grids._x1, Grids._x2, Grids._x3
const _JcV = Grids._JcV

const _n1, _n2, _n3 = Grids._n1, Grids._n2, Grids._n3
const _sM, _vMI = Grids._sM, Grids._vMI
# }}}

@doc """
    volumerhs!(bl::BalanceLaw, Val(polyorder), rhs, Q, Qvisc, auxstate,
               vgeo, t, D, elems)

Computational kernel: Evaluate the volume integrals on right-hand side of a
`DGBalanceLaw` semi-discretization.

See [`odefun!`](@ref) for usage.
""" volumerhs!
@kernel function volumerhs!(
    bl::BalanceLaw,
    ::Val{dim},
    ::Val{polyorder},
    ::direction,
    rhs,
    Q,
    Qvisc,
    Qhypervisc_grad,
    auxstate,
    vgeo,
    t,
    ω,
    D,
    elems,
    increment,
) where {dim, polyorder, direction}
    @uniform begin
        N = polyorder
        FT = eltype(Q)
        nstate = num_state(bl, FT)
        nviscstate = num_diffusive(bl, FT)
        nauxstate = num_aux(bl, FT)

        ngradlapstate = num_gradient_laplacian(bl, FT)
        nhyperviscstate = num_hyperdiffusive(bl, FT)

        Nq = N + 1

        Nqk = dim == 2 ? 1 : Nq

        source! !== nothing && (l_S = MArray{Tuple{nstate}, FT}(undef))
        l_Q = MArray{Tuple{nstate}, FT}(undef)
        l_Qvisc = MArray{Tuple{nviscstate}, FT}(undef)
        l_Qhypervisc = MArray{Tuple{nhyperviscstate}, FT}(undef)
        l_aux = MArray{Tuple{nauxstate}, FT}(undef)
        l_F = MArray{Tuple{3, nstate}, FT}(undef)
    end

    s_F = @localmem FT (3, Nq, Nq, Nqk, nstate)
    s_ω = @localmem FT (Nq,)
    s_D = @localmem FT (Nq, Nq)
    l_rhs = @private FT (nstate,)

    e = @index(Group, Linear)
    ijk = @index(Local, Linear)
    i, j, k = @index(Local, NTuple)

    @inbounds begin
        s_ω[j] = ω[j]
        s_D[i, j] = D[i, j]

        M = vgeo[ijk, _M, e]
        ξ1x1 = vgeo[ijk, _ξ1x1, e]
        ξ1x2 = vgeo[ijk, _ξ1x2, e]
        ξ1x3 = vgeo[ijk, _ξ1x3, e]
        if dim == 3 || (dim == 2 && direction == EveryDirection)
            ξ2x1 = vgeo[ijk, _ξ2x1, e]
            ξ2x2 = vgeo[ijk, _ξ2x2, e]
            ξ2x3 = vgeo[ijk, _ξ2x3, e]
        end
        if dim == 3 && direction == EveryDirection
            ξ3x1 = vgeo[ijk, _ξ3x1, e]
            ξ3x2 = vgeo[ijk, _ξ3x2, e]
            ξ3x3 = vgeo[ijk, _ξ3x3, e]
        end

        @unroll for s in 1:nstate
            l_rhs[s] = increment ? rhs[ijk, s, e] : zero(FT)
        end

        @unroll for s in 1:nstate
            l_Q[s] = Q[ijk, s, e]
        end

        @unroll for s in 1:nauxstate
            l_aux[s] = auxstate[ijk, s, e]
        end

        @unroll for s in 1:nviscstate
            l_Qvisc[s] = Qvisc[ijk, s, e]
        end

        @unroll for s in 1:nhyperviscstate
            l_Qhypervisc[s] = Qhypervisc_grad[ijk, s, e]
        end

        fill!(l_F, -zero(eltype(l_F)))
        flux_nondiffusive!(
            bl,
            Grad{vars_state(bl, FT)}(l_F),
            Vars{vars_state(bl, FT)}(l_Q),
            Vars{vars_aux(bl, FT)}(l_aux),
            t,
        )

        @unroll for s in 1:nstate
            s_F[1, i, j, k, s] = l_F[1, s]
            s_F[2, i, j, k, s] = l_F[2, s]
            s_F[3, i, j, k, s] = l_F[3, s]
        end

        fill!(l_F, -zero(eltype(l_F)))
        flux_diffusive!(
            bl,
            Grad{vars_state(bl, FT)}(l_F),
            Vars{vars_state(bl, FT)}(l_Q),
            Vars{vars_diffusive(bl, FT)}(l_Qvisc),
            Vars{vars_hyperdiffusive(bl, FT)}(l_Qhypervisc),
            Vars{vars_aux(bl, FT)}(l_aux),
            t,
        )

        @unroll for s in 1:nstate
            s_F[1, i, j, k, s] += l_F[1, s]
            s_F[2, i, j, k, s] += l_F[2, s]
            s_F[3, i, j, k, s] += l_F[3, s]
        end

        # Build "inside metrics" flux
        @unroll for s in 1:nstate
            F1, F2, F3 =
                s_F[1, i, j, k, s], s_F[2, i, j, k, s], s_F[3, i, j, k, s]

            s_F[1, i, j, k, s] = M * (ξ1x1 * F1 + ξ1x2 * F2 + ξ1x3 * F3)
            if dim == 3 || (dim == 2 && direction == EveryDirection)
                s_F[2, i, j, k, s] = M * (ξ2x1 * F1 + ξ2x2 * F2 + ξ2x3 * F3)
            end
            if dim == 3 && direction == EveryDirection
                s_F[3, i, j, k, s] = M * (ξ3x1 * F1 + ξ3x2 * F2 + ξ3x3 * F3)
            end
        end

        fill!(l_S, -zero(eltype(l_S)))
        source!(
            bl,
            Vars{vars_state(bl, FT)}(l_S),
            Vars{vars_state(bl, FT)}(l_Q),
            Vars{vars_diffusive(bl, FT)}(l_Qvisc),
            Vars{vars_aux(bl, FT)}(l_aux),
            t,
        )

        @unroll for s in 1:nstate
            l_rhs[s] += l_S[s]
        end
        @synchronize

        # Weak "inside metrics" derivative
        MI = vgeo[ijk, _MI, e]
        @unroll for s in 1:nstate
            @unroll for n in 1:Nq
                # ξ1-grid lines
                l_rhs[s] += MI * s_D[n, i] * s_F[1, n, j, k, s]

                # ξ2-grid lines
                if dim == 3 || (dim == 2 && direction == EveryDirection)
                    l_rhs[s] += MI * s_D[n, j] * s_F[2, i, n, k, s]
                end

                # ξ3-grid lines
                if dim == 3 && direction == EveryDirection
                    l_rhs[s] += MI * s_D[n, k] * s_F[3, i, j, n, s]
                end
            end
        end
        ijk = i + Nq * ((j - 1) + Nq * (k - 1))
        @unroll for s in 1:nstate
            rhs[ijk, s, e] = l_rhs[s]
        end
    end
    @synchronize
end

@kernel function volumerhs!(
    bl::BalanceLaw,
    ::Val{dim},
    ::Val{polyorder},
    ::VerticalDirection,
    rhs,
    Q,
    Qvisc,
    Qhypervisc_grad,
    auxstate,
    vgeo,
    t,
    ω,
    D,
    elems,
    increment,
) where {dim, polyorder}

    @uniform begin
        N = polyorder
        FT = eltype(Q)
        nstate = num_state(bl, FT)
        nviscstate = num_diffusive(bl, FT)
        nauxstate = num_aux(bl, FT)

        ngradlapstate = num_gradient_laplacian(bl, FT)
        nhyperviscstate = num_hyperdiffusive(bl, FT)

        Nq = N + 1

        Nqk = dim == 2 ? 1 : Nq

        source! !== nothing && (l_S = MArray{Tuple{nstate}, FT}(undef))
        l_Q = MArray{Tuple{nstate}, FT}(undef)
        l_Qvisc = MArray{Tuple{nviscstate}, FT}(undef)
        l_Qhypervisc = MArray{Tuple{nhyperviscstate}, FT}(undef)
        l_aux = MArray{Tuple{nauxstate}, FT}(undef)
        l_F = MArray{Tuple{3, nstate}, FT}(undef)

        _ζx1 = dim == 2 ? _ξ2x1 : _ξ3x1
        _ζx2 = dim == 2 ? _ξ2x2 : _ξ3x2
        _ζx3 = dim == 2 ? _ξ2x3 : _ξ3x3
    end

    s_F = @localmem FT (3, Nq, Nq, Nqk, nstate)
    s_ω = @localmem FT (Nq,)
    s_D = @localmem FT (Nq, Nq)
    l_rhs = @private FT (nstate,)

    e = @index(Group, Linear)
    i, j, k = @index(Local, NTuple)
    ijk = @index(Local, Linear)

    @inbounds begin
        s_ω[j] = ω[j]
        s_D[i, j] = D[i, j]

        M = vgeo[ijk, _M, e]
        ζx1 = vgeo[ijk, _ζx1, e]
        ζx2 = vgeo[ijk, _ζx2, e]
        ζx3 = vgeo[ijk, _ζx3, e]

        @unroll for s in 1:nstate
            l_rhs[s] = increment ? rhs[ijk, s, e] : zero(FT)
        end

        @unroll for s in 1:nstate
            l_Q[s] = Q[ijk, s, e]
        end

        @unroll for s in 1:nauxstate
            l_aux[s] = auxstate[ijk, s, e]
        end

        @unroll for s in 1:nviscstate
            l_Qvisc[s] = Qvisc[ijk, s, e]
        end

        @unroll for s in 1:nhyperviscstate
            l_Qhypervisc[s] = Qhypervisc_grad[ijk, s, e]
        end

        fill!(l_F, -zero(eltype(l_F)))
        flux_nondiffusive!(
            bl,
            Grad{vars_state(bl, FT)}(l_F),
            Vars{vars_state(bl, FT)}(l_Q),
            Vars{vars_aux(bl, FT)}(l_aux),
            t,
        )

        @unroll for s in 1:nstate
            s_F[1, i, j, k, s] = l_F[1, s]
            s_F[2, i, j, k, s] = l_F[2, s]
            s_F[3, i, j, k, s] = l_F[3, s]
        end

        fill!(l_F, -zero(eltype(l_F)))
        flux_diffusive!(
            bl,
            Grad{vars_state(bl, FT)}(l_F),
            Vars{vars_state(bl, FT)}(l_Q),
            Vars{vars_diffusive(bl, FT)}(l_Qvisc),
            Vars{vars_hyperdiffusive(bl, FT)}(l_Qhypervisc),
            Vars{vars_aux(bl, FT)}(l_aux),
            t,
        )

        @unroll for s in 1:nstate
            s_F[1, i, j, k, s] += l_F[1, s]
            s_F[2, i, j, k, s] += l_F[2, s]
            s_F[3, i, j, k, s] += l_F[3, s]
        end

        # Build "inside metrics" flux
        @unroll for s in 1:nstate
            F1, F2, F3 =
                s_F[1, i, j, k, s], s_F[2, i, j, k, s], s_F[3, i, j, k, s]
            s_F[3, i, j, k, s] = M * (ζx1 * F1 + ζx2 * F2 + ζx3 * F3)
        end

        # if source! !== nothing
        fill!(l_S, -zero(eltype(l_S)))
        source!(
            bl,
            Vars{vars_state(bl, FT)}(l_S),
            Vars{vars_state(bl, FT)}(l_Q),
            Vars{vars_diffusive(bl, FT)}(l_Qvisc),
            Vars{vars_aux(bl, FT)}(l_aux),
            t,
        )

        @unroll for s in 1:nstate
            l_rhs[s] += l_S[s]
        end
        @synchronize

        # Weak "inside metrics" derivative
        MI = vgeo[ijk, _MI, e]
        @unroll for s in 1:nstate
            @unroll for n in 1:Nq
                if dim == 2
                    Dnj = s_D[n, j]
                    l_rhs[s] += MI * Dnj * s_F[3, i, n, k, s]
                else
                    Dnk = s_D[n, k]
                    l_rhs[s] += MI * Dnk * s_F[3, i, j, n, s]
                end
            end
        end
        @unroll for s in 1:nstate
            rhs[ijk, s, e] = l_rhs[s]
        end
        @synchronize
    end
end

@doc """
    facerhs!(bl::BalanceLaw, Val(polyorder),
            numfluxnondiff::NumericalFluxNonDiffusive,
            numfluxdiff::NumericalFluxDiffusive,
            rhs, Q, Qvisc, auxstate,
            vgeo, sgeo, t, vmap⁻, vmap⁺, elemtobndy,
            elems)

Computational kernel: Evaluate the surface integrals on right-hand side of a
`BalanceLaw` semi-discretization.

See [`odefun!`](@ref) for usage.
""" facerhs!
@kernel function facerhs!(
    bl::BalanceLaw,
    ::Val{dim},
    ::Val{polyorder},
    ::direction,
    numfluxnondiff::NumericalFluxNonDiffusive,
    numfluxdiff::NumericalFluxDiffusive,
    rhs,
    Q,
    Qvisc,
    Qhypervisc_grad,
    auxstate,
    vgeo,
    sgeo,
    t,
    vmap⁻,
    vmap⁺,
    elemtobndy,
    elems,
) where {dim, polyorder, direction}
    @uniform begin
        N = polyorder
        FT = eltype(Q)
        nstate = num_state(bl, FT)
        nviscstate = num_diffusive(bl, FT)
        nhyperviscstate = num_hyperdiffusive(bl, FT)
        nauxstate = num_aux(bl, FT)
        ngradlapstate = num_gradient_laplacian(bl, FT)

        if dim == 1
            Np = (N + 1)
            Nfp = 1
            nface = 2
        elseif dim == 2
            Np = (N + 1) * (N + 1)
            Nfp = (N + 1)
            nface = 4
        elseif dim == 3
            Np = (N + 1) * (N + 1) * (N + 1)
            Nfp = (N + 1) * (N + 1)
            nface = 6
        end

        faces = 1:nface
        if direction == VerticalDirection
            faces = (nface - 1):nface
        elseif direction == HorizontalDirection
            faces = 1:(nface - 2)
        end

        Nq = N + 1
        Nqk = dim == 2 ? 1 : Nq

        l_Q⁻ = MArray{Tuple{nstate}, FT}(undef)
        l_Qvisc⁻ = MArray{Tuple{nviscstate}, FT}(undef)
        l_Qhypervisc⁻ = MArray{Tuple{nhyperviscstate}, FT}(undef)
        l_aux⁻ = MArray{Tuple{nauxstate}, FT}(undef)

        # Need two copies since numerical_flux_nondiffusive! can modify Q⁺
        l_Q⁺nondiff = MArray{Tuple{nstate}, FT}(undef)
        l_Q⁺diff = MArray{Tuple{nstate}, FT}(undef)

        # Need two copies since numerical_flux_nondiffusive! can modify aux⁺
        l_aux⁺nondiff = MArray{Tuple{nauxstate}, FT}(undef)
        l_aux⁺diff = MArray{Tuple{nauxstate}, FT}(undef)

        l_Qvisc⁺ = MArray{Tuple{nviscstate}, FT}(undef)
        l_Qhypervisc⁺ = MArray{Tuple{nhyperviscstate}, FT}(undef)

        l_Q_bot1 = MArray{Tuple{nstate}, FT}(undef)
        l_Qvisc_bot1 = MArray{Tuple{nviscstate}, FT}(undef)
        l_aux_bot1 = MArray{Tuple{nauxstate}, FT}(undef)

        l_F = MArray{Tuple{nstate}, FT}(undef)
    end

    e = @index(Group, Linear)
    n = @index(Local, Linear)

    @inbounds for f in faces
        n⁻ = SVector(sgeo[_n1, n, f, e], sgeo[_n2, n, f, e], sgeo[_n3, n, f, e])
        sM, vMI = sgeo[_sM, n, f, e], sgeo[_vMI, n, f, e]
        id⁻, id⁺ = vmap⁻[n, f, e], vmap⁺[n, f, e]

        e⁻, e⁺ = e, ((id⁺ - 1) ÷ Np) + 1
        vid⁻, vid⁺ = ((id⁻ - 1) % Np) + 1, ((id⁺ - 1) % Np) + 1

        # Load minus side data
        @unroll for s in 1:nstate
            l_Q⁻[s] = Q[vid⁻, s, e⁻]
        end

        @unroll for s in 1:nviscstate
            l_Qvisc⁻[s] = Qvisc[vid⁻, s, e⁻]
        end

        @unroll for s in 1:nhyperviscstate
            l_Qhypervisc⁻[s] = Qhypervisc_grad[vid⁻, s, e⁻]
        end

        @unroll for s in 1:nauxstate
            l_aux⁻[s] = auxstate[vid⁻, s, e⁻]
        end

        # Load plus side data
        @unroll for s in 1:nstate
            l_Q⁺diff[s] = l_Q⁺nondiff[s] = Q[vid⁺, s, e⁺]
        end

        @unroll for s in 1:nviscstate
            l_Qvisc⁺[s] = Qvisc[vid⁺, s, e⁺]
        end

        @unroll for s in 1:nhyperviscstate
            l_Qhypervisc⁺[s] = Qhypervisc_grad[vid⁺, s, e⁺]
        end

        @unroll for s in 1:nauxstate
            l_aux⁺diff[s] = l_aux⁺nondiff[s] = auxstate[vid⁺, s, e⁺]
        end

        bctype = elemtobndy[f, e]
        fill!(l_F, -zero(eltype(l_F)))
        if bctype == 0
            numerical_flux_nondiffusive!(
                numfluxnondiff,
                bl,
                Vars{vars_state(bl, FT)}(l_F),
                SVector(n⁻),
                Vars{vars_state(bl, FT)}(l_Q⁻),
                Vars{vars_aux(bl, FT)}(l_aux⁻),
                Vars{vars_state(bl, FT)}(l_Q⁺nondiff),
                Vars{vars_aux(bl, FT)}(l_aux⁺nondiff),
                t,
            )
            numerical_flux_diffusive!(
                numfluxdiff,
                bl,
                Vars{vars_state(bl, FT)}(l_F),
                n⁻,
                Vars{vars_state(bl, FT)}(l_Q⁻),
                Vars{vars_diffusive(bl, FT)}(l_Qvisc⁻),
                Vars{vars_hyperdiffusive(bl, FT)}(l_Qhypervisc⁻),
                Vars{vars_aux(bl, FT)}(l_aux⁻),
                Vars{vars_state(bl, FT)}(l_Q⁺diff),
                Vars{vars_diffusive(bl, FT)}(l_Qvisc⁺),
                Vars{vars_hyperdiffusive(bl, FT)}(l_Qhypervisc⁺),
                Vars{vars_aux(bl, FT)}(l_aux⁺diff),
                t,
            )
        else
            if (dim == 2 && f == 3) || (dim == 3 && f == 5)
                # Loop up the first element along all horizontal elements
                @unroll for s in 1:nstate
                    l_Q_bot1[s] = Q[n + Nqk^2, s, e]
                end
                @unroll for s in 1:nviscstate
                    l_Qvisc_bot1[s] = Qvisc[n + Nqk^2, s, e]
                end
                @unroll for s in 1:nauxstate
                    l_aux_bot1[s] = auxstate[n + Nqk^2, s, e]
                end
            end
            numerical_boundary_flux_nondiffusive!(
                numfluxnondiff,
                bl,
                Vars{vars_state(bl, FT)}(l_F),
                SVector(n⁻),
                Vars{vars_state(bl, FT)}(l_Q⁻),
                Vars{vars_aux(bl, FT)}(l_aux⁻),
                Vars{vars_state(bl, FT)}(l_Q⁺nondiff),
                Vars{vars_aux(bl, FT)}(l_aux⁺nondiff),
                bctype,
                t,
                Vars{vars_state(bl, FT)}(l_Q_bot1),
                Vars{vars_aux(bl, FT)}(l_aux_bot1),
            )
            numerical_boundary_flux_diffusive!(
                numfluxdiff,
                bl,
                Vars{vars_state(bl, FT)}(l_F),
                n⁻,
                Vars{vars_state(bl, FT)}(l_Q⁻),
                Vars{vars_diffusive(bl, FT)}(l_Qvisc⁻),
                Vars{vars_hyperdiffusive(bl, FT)}(l_Qhypervisc⁻),
                Vars{vars_aux(bl, FT)}(l_aux⁻),
                Vars{vars_state(bl, FT)}(l_Q⁺diff),
                Vars{vars_diffusive(bl, FT)}(l_Qvisc⁺),
                Vars{vars_hyperdiffusive(bl, FT)}(l_Qhypervisc⁺),
                Vars{vars_aux(bl, FT)}(l_aux⁺diff),
                bctype,
                t,
                Vars{vars_state(bl, FT)}(l_Q_bot1),
                Vars{vars_diffusive(bl, FT)}(l_Qvisc_bot1),
                Vars{vars_aux(bl, FT)}(l_aux_bot1),
            )
        end

        #Update RHS
        @unroll for s in 1:nstate
            # FIXME: Should we pretch these?
            rhs[vid⁻, s, e⁻] -= vMI * sM * l_F[s]
        end
        # Need to wait after even faces to avoid race conditions
        @synchronize(f % 2 == 0)
    end
end

@kernel function volumeviscterms!(
    bl::BalanceLaw,
    ::Val{dim},
    ::Val{polyorder},
    ::direction,
    Q,
    Qvisc,
    Qhypervisc_grad,
    auxstate,
    vgeo,
    t,
    D,
    hypervisc_indexmap,
    elems,
) where {dim, polyorder, direction}
    @uniform begin
        N = polyorder

        FT = eltype(Q)
        nstate = num_state(bl, FT)
        ngradstate = num_gradient(bl, FT)
        ngradlapstate = num_gradient_laplacian(bl, FT)
        nviscstate = num_diffusive(bl, FT)
        nauxstate = num_aux(bl, FT)

        Nq = N + 1

        Nqk = dim == 2 ? 1 : Nq

        ngradtransformstate = nstate

        l_G = MArray{Tuple{ngradstate}, FT}(undef)
        l_Qvisc = MArray{Tuple{nviscstate}, FT}(undef)
        l_gradG = MArray{Tuple{3, ngradstate}, FT}(undef)
    end

    s_G = @localmem FT (Nq, Nq, Nqk, ngradstate)
    s_D = @localmem FT (Nq, Nq)

    l_Q = @private FT (ngradtransformstate,)
    l_aux = @private FT (nauxstate,)

    e = @index(Group, Linear)
    i, j, k = @index(Local, NTuple)
    ijk = @index(Local, Linear)

    @inbounds @views begin
        s_D[i, j] = D[i, j]

        @unroll for s in 1:ngradtransformstate
            l_Q[s] = Q[ijk, s, e]
        end

        @unroll for s in 1:nauxstate
            l_aux[s] = auxstate[ijk, s, e]
        end

        fill!(l_G, -zero(eltype(l_G)))
        gradvariables!(
            bl,
            Vars{vars_gradient(bl, FT)}(l_G),
            Vars{vars_state(bl, FT)}(l_Q[:]),
            Vars{vars_aux(bl, FT)}(l_aux[:]),
            t,
        )
        @unroll for s in 1:ngradstate
            s_G[i, j, k, s] = l_G[s]
        end
        @synchronize

        # Compute gradient of each state
        ξ1x1, ξ1x2, ξ1x3 =
            vgeo[ijk, _ξ1x1, e], vgeo[ijk, _ξ1x2, e], vgeo[ijk, _ξ1x3, e]
        if dim == 3 || (dim == 2 && direction == EveryDirection)
            ξ2x1, ξ2x2, ξ2x3 =
                vgeo[ijk, _ξ2x1, e], vgeo[ijk, _ξ2x2, e], vgeo[ijk, _ξ2x3, e]
        end
        if dim == 3 && direction == EveryDirection
            ξ3x1, ξ3x2, ξ3x3 =
                vgeo[ijk, _ξ3x1, e], vgeo[ijk, _ξ3x2, e], vgeo[ijk, _ξ3x3, e]
        end

        @unroll for s in 1:ngradstate
            Gξ1 = Gξ2 = Gξ3 = zero(FT)
            @unroll for n in 1:Nq
                Gξ1 += s_D[i, n] * s_G[n, j, k, s]
                if dim == 3 || (dim == 2 && direction == EveryDirection)
                    Gξ2 += s_D[j, n] * s_G[i, n, k, s]
                end
                if dim == 3 && direction == EveryDirection
                    Gξ3 += s_D[k, n] * s_G[i, j, n, s]
                end
            end
            l_gradG[1, s] = ξ1x1 * Gξ1
            l_gradG[2, s] = ξ1x2 * Gξ1
            l_gradG[3, s] = ξ1x3 * Gξ1

            if dim == 3 || (dim == 2 && direction == EveryDirection)
                l_gradG[1, s] += ξ2x1 * Gξ2
                l_gradG[2, s] += ξ2x2 * Gξ2
                l_gradG[3, s] += ξ2x3 * Gξ2
            end

            if dim == 3 && direction == EveryDirection
                l_gradG[1, s] += ξ3x1 * Gξ3
                l_gradG[2, s] += ξ3x2 * Gξ3
                l_gradG[3, s] += ξ3x3 * Gξ3
            end
        end

        @unroll for s in 1:ngradlapstate
            Qhypervisc_grad[ijk, 3 * (s - 1) + 1, e] =
                l_gradG[1, hypervisc_indexmap[s]]
            Qhypervisc_grad[ijk, 3 * (s - 1) + 2, e] =
                l_gradG[2, hypervisc_indexmap[s]]
            Qhypervisc_grad[ijk, 3 * (s - 1) + 3, e] =
                l_gradG[3, hypervisc_indexmap[s]]
        end

        if nviscstate > 0
            fill!(l_Qvisc, -zero(eltype(l_Qvisc)))
            diffusive!(
                bl,
                Vars{vars_diffusive(bl, FT)}(l_Qvisc),
                Grad{vars_gradient(bl, FT)}(l_gradG),
                Vars{vars_state(bl, FT)}(l_Q[:]),
                Vars{vars_aux(bl, FT)}(l_aux[:]),
                t,
            )

            @unroll for s in 1:nviscstate
                Qvisc[ijk, s, e] = l_Qvisc[s]
            end
        end
    end
    @synchronize
end

@kernel function volumeviscterms!(
    bl::BalanceLaw,
    ::Val{dim},
    ::Val{polyorder},
    ::VerticalDirection,
    Q,
    Qvisc,
    Qhypervisc_grad,
    auxstate,
    vgeo,
    t,
    D,
    hypervisc_indexmap,
    elems,
) where {dim, polyorder}
    @uniform begin
        N = polyorder

        FT = eltype(Q)
        nstate = num_state(bl, FT)
        ngradstate = num_gradient(bl, FT)
        ngradlapstate = num_gradient_laplacian(bl, FT)
        nviscstate = num_diffusive(bl, FT)
        nauxstate = num_aux(bl, FT)
        ngradtransformstate = nstate

        Nq = N + 1

        Nqk = dim == 2 ? 1 : Nq
        l_G = MArray{Tuple{ngradstate}, FT}(undef)
        l_Qvisc = MArray{Tuple{nviscstate}, FT}(undef)
        l_gradG = MArray{Tuple{3, ngradstate}, FT}(undef)

        _ζx1 = dim == 2 ? _ξ2x1 : _ξ3x1
        _ζx2 = dim == 2 ? _ξ2x2 : _ξ3x2
        _ζx3 = dim == 2 ? _ξ2x3 : _ξ3x3
    end

    s_G = @localmem FT (Nq, Nq, Nqk, ngradstate)
    s_D = @localmem FT (Nq, Nq)

    l_Q = @private FT (ngradtransformstate,)
    l_aux = @private FT (nauxstate,)

    e = @index(Group, Linear)
    i, j, k = @index(Local, NTuple)
    ijk = @index(Local, Linear)

    @inbounds @views begin
        s_D[i, j] = D[i, j]

        @unroll for s in 1:ngradtransformstate
            l_Q[s] = Q[ijk, s, e]
        end

        @unroll for s in 1:nauxstate
            l_aux[s] = auxstate[ijk, s, e]
        end

        fill!(l_G, -zero(eltype(l_G)))
        gradvariables!(
            bl,
            Vars{vars_gradient(bl, FT)}(l_G),
            Vars{vars_state(bl, FT)}(l_Q[:]),
            Vars{vars_aux(bl, FT)}(l_aux[:]),
            t,
        )
        @unroll for s in 1:ngradstate
            s_G[i, j, k, s] = l_G[s]
        end
        @synchronize

        # Compute gradient of each state
        ζx1 = vgeo[ijk, _ζx1, e]
        ζx2 = vgeo[ijk, _ζx2, e]
        ζx3 = vgeo[ijk, _ζx3, e]

        @unroll for s in 1:ngradstate
            Gζ = zero(FT)
            @unroll for n in 1:Nq
                if dim == 2
                    Gζ += s_D[j, n] * s_G[i, n, k, s]
                elseif dim == 3
                    Gζ += s_D[k, n] * s_G[i, j, n, s]
                end
            end
            l_gradG[1, s] = ζx1 * Gζ
            l_gradG[2, s] = ζx2 * Gζ
            l_gradG[3, s] = ζx3 * Gζ
        end

        @unroll for s in 1:ngradlapstate
            Qhypervisc_grad[ijk, 3 * (s - 1) + 1, e] =
                l_gradG[1, hypervisc_indexmap[s]]
            Qhypervisc_grad[ijk, 3 * (s - 1) + 2, e] =
                l_gradG[2, hypervisc_indexmap[s]]
            Qhypervisc_grad[ijk, 3 * (s - 1) + 3, e] =
                l_gradG[3, hypervisc_indexmap[s]]
        end

        if nviscstate > 0
            fill!(l_Qvisc, -zero(eltype(l_Qvisc)))
            diffusive!(
                bl,
                Vars{vars_diffusive(bl, FT)}(l_Qvisc),
                Grad{vars_gradient(bl, FT)}(l_gradG),
                Vars{vars_state(bl, FT)}(l_Q[:]),
                Vars{vars_aux(bl, FT)}(l_aux[:]),
                t,
            )
        end

        @unroll for s in 1:nviscstate
            Qvisc[ijk, s, e] = l_Qvisc[s]
        end
        @synchronize
    end
end

@kernel function faceviscterms!(
    bl::BalanceLaw,
    ::Val{dim},
    ::Val{polyorder},
    ::direction,
    gradnumflux::NumericalFluxGradient,
    Q,
    Qvisc,
    Qhypervisc_grad,
    auxstate,
    vgeo,
    sgeo,
    t,
    vmap⁻,
    vmap⁺,
    elemtobndy,
    hypervisc_indexmap,
    elems,
) where {dim, polyorder, direction}
    @uniform begin
        N = polyorder
        FT = eltype(Q)
        nstate = num_state(bl, FT)
        ngradstate = num_gradient(bl, FT)
        ngradlapstate = num_gradient_laplacian(bl, FT)
        nviscstate = num_diffusive(bl, FT)
        nauxstate = num_aux(bl, FT)

        if dim == 1
            Np = (N + 1)
            Nfp = 1
            nface = 2
        elseif dim == 2
            Np = (N + 1) * (N + 1)
            Nfp = (N + 1)
            nface = 4
        elseif dim == 3
            Np = (N + 1) * (N + 1) * (N + 1)
            Nfp = (N + 1) * (N + 1)
            nface = 6
        end

        faces = 1:nface
        if direction == VerticalDirection
            faces = (nface - 1):nface
        elseif direction == HorizontalDirection
            faces = 1:(nface - 2)
        end

        Nqk = dim == 2 ? 1 : N + 1

        ngradtransformstate = nstate

        l_Q⁻ = MArray{Tuple{ngradtransformstate}, FT}(undef)
        l_aux⁻ = MArray{Tuple{nauxstate}, FT}(undef)
        l_G⁻ = MArray{Tuple{ngradstate}, FT}(undef)
        l_nG⁻ = MArray{Tuple{3, ngradstate}, FT}(undef)

        l_Q⁺ = MArray{Tuple{ngradtransformstate}, FT}(undef)
        l_aux⁺ = MArray{Tuple{nauxstate}, FT}(undef)
        l_G⁺ = MArray{Tuple{ngradstate}, FT}(undef)

        # FIXME Qvisc is sort of a terrible name...
        l_Qvisc = MArray{Tuple{nviscstate}, FT}(undef)
        l_gradG = MArray{Tuple{3, ngradstate}, FT}(undef)
        l_Q⁻visc = MArray{Tuple{nviscstate}, FT}(undef)

        l_Q_bot1 = MArray{Tuple{nstate}, FT}(undef)
        l_aux_bot1 = MArray{Tuple{nauxstate}, FT}(undef)
    end

    e = @index(Group, Linear)
    n = @index(Local, Linear)

    @inbounds for f in faces
        n⁻ = SVector(sgeo[_n1, n, f, e], sgeo[_n2, n, f, e], sgeo[_n3, n, f, e])
        sM, vMI = sgeo[_sM, n, f, e], sgeo[_vMI, n, f, e]
        id⁻, id⁺ = vmap⁻[n, f, e], vmap⁺[n, f, e]

        e⁻, e⁺ = e, ((id⁺ - 1) ÷ Np) + 1
        vid⁻, vid⁺ = ((id⁻ - 1) % Np) + 1, ((id⁺ - 1) % Np) + 1

        # Load minus side data
        @unroll for s in 1:ngradtransformstate
            l_Q⁻[s] = Q[vid⁻, s, e⁻]
        end

        @unroll for s in 1:nauxstate
            l_aux⁻[s] = auxstate[vid⁻, s, e⁻]
        end

        fill!(l_G⁻, -zero(eltype(l_G⁻)))
        gradvariables!(
            bl,
            Vars{vars_gradient(bl, FT)}(l_G⁻),
            Vars{vars_state(bl, FT)}(l_Q⁻),
            Vars{vars_aux(bl, FT)}(l_aux⁻),
            t,
        )

        # Load plus side data
        @unroll for s in 1:ngradtransformstate
            l_Q⁺[s] = Q[vid⁺, s, e⁺]
        end

        @unroll for s in 1:nauxstate
            l_aux⁺[s] = auxstate[vid⁺, s, e⁺]
        end

        fill!(l_G⁺, -zero(eltype(l_G⁺)))
        gradvariables!(
            bl,
            Vars{vars_gradient(bl, FT)}(l_G⁺),
            Vars{vars_state(bl, FT)}(l_Q⁺),
            Vars{vars_aux(bl, FT)}(l_aux⁺),
            t,
        )

        bctype = elemtobndy[f, e]
        fill!(l_Qvisc, -zero(eltype(l_Qvisc)))
        if bctype == 0
            numerical_flux_gradient!(
                gradnumflux,
                bl,
                l_gradG,
                SVector(n⁻),
                Vars{vars_gradient(bl, FT)}(l_G⁻),
                Vars{vars_state(bl, FT)}(l_Q⁻),
                Vars{vars_aux(bl, FT)}(l_aux⁻),
                Vars{vars_gradient(bl, FT)}(l_G⁺),
                Vars{vars_state(bl, FT)}(l_Q⁺),
                Vars{vars_aux(bl, FT)}(l_aux⁺),
                t,
            )
            if nviscstate > 0
                diffusive!(
                    bl,
                    Vars{vars_diffusive(bl, FT)}(l_Qvisc),
                    Grad{vars_gradient(bl, FT)}(l_gradG),
                    Vars{vars_state(bl, FT)}(l_Q⁻),
                    Vars{vars_aux(bl, FT)}(l_aux⁻),
                    t,
                )
            end
        else
            if (dim == 2 && f == 3) || (dim == 3 && f == 5)
                # Loop up the first element along all horizontal elements
                @unroll for s in 1:nstate
                    l_Q_bot1[s] = Q[n + Nqk^2, s, e]
                end
                @unroll for s in 1:nauxstate
                    l_aux_bot1[s] = auxstate[n + Nqk^2, s, e]
                end
            end
            numerical_boundary_flux_gradient!(
                gradnumflux,
                bl,
                l_gradG,
                SVector(n⁻),
                Vars{vars_gradient(bl, FT)}(l_G⁻),
                Vars{vars_state(bl, FT)}(l_Q⁻),
                Vars{vars_aux(bl, FT)}(l_aux⁻),
                Vars{vars_gradient(bl, FT)}(l_G⁺),
                Vars{vars_state(bl, FT)}(l_Q⁺),
                Vars{vars_aux(bl, FT)}(l_aux⁺),
                bctype,
                t,
                Vars{vars_state(bl, FT)}(l_Q_bot1),
                Vars{vars_aux(bl, FT)}(l_aux_bot1),
            )
            if nviscstate > 0
                diffusive!(
                    bl,
                    Vars{vars_diffusive(bl, FT)}(l_Qvisc),
                    Grad{vars_gradient(bl, FT)}(l_gradG),
                    Vars{vars_state(bl, FT)}(l_Q⁻),
                    Vars{vars_aux(bl, FT)}(l_aux⁻),
                    t,
                )
            end
        end

        @unroll for j in 1:ngradstate
            @unroll for i in 1:3
                l_nG⁻[i, j] = n⁻[i] * l_G⁻[j]
            end
        end

        @unroll for s in 1:ngradlapstate
            j = hypervisc_indexmap[s]
            Qhypervisc_grad[vid⁻, 3 * (s - 1) + 1, e⁻] +=
                vMI * sM * (l_gradG[1, j] - l_nG⁻[1, j])
            Qhypervisc_grad[vid⁻, 3 * (s - 1) + 2, e⁻] +=
                vMI * sM * (l_gradG[2, j] - l_nG⁻[2, j])
            Qhypervisc_grad[vid⁻, 3 * (s - 1) + 3, e⁻] +=
                vMI * sM * (l_gradG[3, j] - l_nG⁻[3, j])
        end

        diffusive!(
            bl,
            Vars{vars_diffusive(bl, FT)}(l_Q⁻visc),
            Grad{vars_gradient(bl, FT)}(l_nG⁻),
            Vars{vars_state(bl, FT)}(l_Q⁻),
            Vars{vars_aux(bl, FT)}(l_aux⁻),
            t,
        )


        @unroll for s in 1:nviscstate
            Qvisc[vid⁻, s, e⁻] += vMI * sM * (l_Qvisc[s] - l_Q⁻visc[s])
        end
        # Need to wait after even faces to avoid race conditions
        @synchronize(f % 2 == 0)
    end
end

@kernel function initstate!(
    bl::BalanceLaw,
    ::Val{dim},
    ::Val{polyorder},
    state,
    auxstate,
    vgeo,
    elems,
    args...,
) where {dim, polyorder}
    N = polyorder
    FT = eltype(auxstate)
    nauxstate = num_aux(bl, FT)
    nstate = num_state(bl, FT)

    Nq = N + 1
    Nqk = dim == 2 ? 1 : Nq
    Np = Nq * Nq * Nqk

    l_state = MArray{Tuple{nstate}, FT}(undef)
    l_aux = MArray{Tuple{nauxstate}, FT}(undef)

    e = @index(Group, Linear)
    n = @index(Local, Linear)

    @inbounds begin
        coords = SVector(vgeo[n, _x1, e], vgeo[n, _x2, e], vgeo[n, _x3, e])
        @unroll for s in 1:nauxstate
            l_aux[s] = auxstate[n, s, e]
        end
        @unroll for s in 1:nstate
            l_state[s] = state[n, s, e]
        end
        init_state!(
            bl,
            Vars{vars_state(bl, FT)}(l_state),
            Vars{vars_aux(bl, FT)}(l_aux),
            coords,
            args...,
        )
        @unroll for s in 1:nstate
            state[n, s, e] = l_state[s]
        end
    end
end


<<<<<<< HEAD
"""
    initauxstate!(bl::BalanceLaw, Val(polyorder), auxstate, vgeo, elems, args...)
=======
@doc """
    initauxstate!(bl::BalanceLaw, Val(polyorder), auxstate, vgeo, elems)
>>>>>>> 93940691

Computational kernel: Initialize the auxiliary state

See [`DGBalanceLaw`](@ref) for usage.
<<<<<<< HEAD
"""
function initauxstate!(bl::BalanceLaw, ::Val{dim}, ::Val{polyorder}, auxstate, vgeo, elems, args...) where {dim, polyorder}
  N = polyorder
  FT = eltype(auxstate)
  nauxstate = num_aux(bl,FT)

  Nq = N + 1
  Nqk = dim == 2 ? 1 : Nq
  Np = Nq * Nq * Nqk

  l_aux = MArray{Tuple{nauxstate}, FT}(undef)

  @inbounds @loop for e in (elems; blockIdx().x)
    @loop for n in (1:Np; threadIdx().x)
      @unroll for s = 1:nauxstate
        l_aux[s] = auxstate[n, s, e]
      end

      init_aux!(bl, Vars{vars_aux(bl,FT)}(l_aux), LocalGeometry(Val(polyorder),vgeo,n,e),args...)
=======
""" initauxstate!
@kernel function initauxstate!(
    bl::BalanceLaw,
    ::Val{dim},
    ::Val{polyorder},
    auxstate,
    vgeo,
    elems,
) where {dim, polyorder}
    N = polyorder
    FT = eltype(auxstate)
    nauxstate = num_aux(bl, FT)

    Nq = N + 1
    Nqk = dim == 2 ? 1 : Nq
    Np = Nq * Nq * Nqk

    l_aux = MArray{Tuple{nauxstate}, FT}(undef)

    e = @index(Group, Linear)
    n = @index(Local, Linear)

    @inbounds begin
        @unroll for s in 1:nauxstate
            l_aux[s] = auxstate[n, s, e]
        end

        init_aux!(
            bl,
            Vars{vars_aux(bl, FT)}(l_aux),
            LocalGeometry(Val(polyorder), vgeo, n, e),
        )
>>>>>>> 93940691

        @unroll for s in 1:nauxstate
            auxstate[n, s, e] = l_aux[s]
        end
    end
end

@doc """
    knl_nodal_update_aux!(bl::BalanceLaw, ::Val{dim}, ::Val{N}, f!, Q, auxstate,
                          t, elems) where {dim, N}

Update the auxiliary state array
""" knl_nodal_update_aux!
@kernel function knl_nodal_update_aux!(
    bl::BalanceLaw,
    ::Val{dim},
    ::Val{N},
    f!,
    Q,
    auxstate,
    t,
    elems,
) where {dim, N}
    FT = eltype(Q)
    nstate = num_state(bl, FT)
    nauxstate = num_aux(bl, FT)

    Nq = N + 1

    Nqk = dim == 2 ? 1 : Nq

    Np = Nq * Nq * Nqk

    l_Q = MArray{Tuple{nstate}, FT}(undef)
    l_aux = MArray{Tuple{nauxstate}, FT}(undef)

    e = @index(Group, Linear)
    n = @index(Local, Linear)

    @inbounds begin
        @unroll for s in 1:nstate
            l_Q[s] = Q[n, s, e]
        end

        @unroll for s in 1:nauxstate
            l_aux[s] = auxstate[n, s, e]
        end

        f!(bl, Vars{vars_state(bl, FT)}(l_Q), Vars{vars_aux(bl, FT)}(l_aux), t)

        @unroll for s in 1:nauxstate
            auxstate[n, s, e] = l_aux[s]
        end
    end
end

@doc """
    knl_nodal_update_aux!(bl::BalanceLaw, ::Val{dim}, ::Val{N}, f!, Q, auxstate, diffstate,
                          t, elems) where {dim, N}

Update the auxiliary state array
""" knl_nodal_update_aux!
@kernel function knl_nodal_update_aux!(
    bl::BalanceLaw,
    ::Val{dim},
    ::Val{N},
    f!,
    Q,
    auxstate,
    diffstate,
    t,
    elems,
) where {dim, N}
    FT = eltype(Q)
    nstate = num_state(bl, FT)
    nviscstate = num_diffusive(bl, FT)
    nauxstate = num_aux(bl, FT)

    Nq = N + 1

    Nqk = dim == 2 ? 1 : Nq

    Np = Nq * Nq * Nqk

    l_Q = MArray{Tuple{nstate}, FT}(undef)
    l_aux = MArray{Tuple{nauxstate}, FT}(undef)
    l_diff = MArray{Tuple{nviscstate}, FT}(undef)

    e = @index(Group, Linear)
    n = @index(Local, Linear)

    @inbounds begin
        @unroll for s in 1:nstate
            l_Q[s] = Q[n, s, e]
        end

        @unroll for s in 1:nauxstate
            l_aux[s] = auxstate[n, s, e]
        end

        @unroll for s in 1:nviscstate
            l_diff[s] = diffstate[n, s, e]
        end

        f!(
            bl,
            Vars{vars_state(bl, FT)}(l_Q),
            Vars{vars_aux(bl, FT)}(l_aux),
            Vars{vars_diffusive(bl, FT)}(l_diff),
            t,
        )

        @unroll for s in 1:nauxstate
            auxstate[n, s, e] = l_aux[s]
        end
    end
end

@doc """
    knl_indefinite_stack_integral!(bl::BalanceLaw, ::Val{dim}, ::Val{N},
                                  ::Val{nvertelem}, Q, auxstate, vgeo,
                                  Imat, elems) where {dim, N, nvertelem}
Computational kernel: compute indefinite integral along the vertical stack
See [`DGBalanceLaw`](@ref) for usage.
""" knl_indefinite_stack_integral!
@kernel function knl_indefinite_stack_integral!(
    bl::BalanceLaw,
    ::Val{dim},
    ::Val{N},
    ::Val{nvertelem},
    Q,
    auxstate,
    vgeo,
    Imat,
    elems,
) where {dim, N, nvertelem}
    @uniform begin
        FT = eltype(Q)
        nstate = num_state(bl, FT)
        nauxstate = num_aux(bl, FT)
        nout = num_integrals(bl, FT)

        Nq = N + 1
        Nqj = dim == 2 ? 1 : Nq

        l_Q = MArray{Tuple{nstate}, FT}(undef)
        l_aux = MArray{Tuple{nauxstate}, FT}(undef)
        l_knl = MArray{Tuple{nout, Nq}, FT}(undef)
    end

    l_int = @private FT (nout, Nq)
    s_I = @localmem FT (Nq, Nq)

    eh = @index(Group, Linear)
    i, j = @index(Local, NTuple)

    @inbounds begin
        @unroll for n in 1:Nq
            s_I[i, n] = Imat[i, n]
        end
        @synchronize

        # Initialize the constant state at zero
        @unroll for k in 1:Nq
            @unroll for s in 1:nout
                l_int[s, k] = 0
            end
        end
        # Loop up the stack of elements
        for ev in 1:nvertelem
            e = ev + (eh - 1) * nvertelem

            # Evaluate the integral kernel at each DOF in the slabk
            # loop up the pencil
            @unroll for k in 1:Nq
                ijk = i + Nq * ((j - 1) + Nqj * (k - 1))
                Jc = vgeo[ijk, _JcV, e]
                @unroll for s in 1:nstate
                    l_Q[s] = Q[ijk, s, e]
                end

                @unroll for s in 1:nauxstate
                    l_aux[s] = auxstate[ijk, s, e]
                end

                integral_load_aux!(
                    bl,
                    Vars{vars_integrals(bl, FT)}(view(l_knl, :, k)),
                    Vars{vars_state(bl, FT)}(l_Q),
                    Vars{vars_aux(bl, FT)}(l_aux),
                )

                # multiply in the curve jacobian
                @unroll for s in 1:nout
                    l_knl[s, k] *= Jc
                end
            end

            # Evaluate the integral up the element
            @unroll for s in 1:nout
                @unroll for k in 1:Nq
                    @unroll for n in 1:Nq
                        l_int[s, k] += s_I[k, n] * l_knl[s, n]
                    end
                end
            end

            # Store out to memory and reset the background value for next element
            @unroll for k in 1:Nq
                @unroll for s in 1:nout
                    l_knl[s, k] = l_int[s, k]
                end
                ijk = i + Nq * ((j - 1) + Nqj * (k - 1))
                integral_set_aux!(
                    bl,
                    Vars{vars_aux(bl, FT)}(view(auxstate, ijk, :, e)),
                    Vars{vars_integrals(bl, FT)}(view(l_knl, :, k)),
                )
                @unroll for ind_out in 1:nout
                    l_int[ind_out, k] = l_int[ind_out, Nq]
                end
            end
        end
    end
end

@kernel function knl_reverse_indefinite_stack_integral!(
    bl::BalanceLaw,
    ::Val{dim},
    ::Val{N},
    ::Val{nvertelem},
    state,
    auxstate,
    elems,
) where {dim, N, nvertelem}
    @uniform begin
        FT = eltype(auxstate)

        Nq = N + 1
        Nqj = dim == 2 ? 1 : Nq
        nout = num_reverse_integrals(bl, FT)

        # note that k is the second not 4th index (since this is scratch memory and k
        # needs to be persistent across threads)
        l_T = MArray{Tuple{nout}, FT}(undef)
        l_V = MArray{Tuple{nout}, FT}(undef)
    end

    eh = @index(Group, Linear)
    i, j = @index(Local, NTuple)

    @inbounds begin
        # Initialize the constant state at zero
        ijk = i + Nq * ((j - 1) + Nqj * (Nq - 1))
        et = nvertelem + (eh - 1) * nvertelem
        reverse_integral_load_aux!(
            bl,
            Vars{vars_reverse_integrals(bl, FT)}(l_T),
            Vars{vars_state(bl, FT)}(view(state, ijk, :, et)),
            Vars{vars_aux(bl, FT)}(view(auxstate, ijk, :, et)),
        )

        # Loop up the stack of elements
        for ev in 1:nvertelem
            e = ev + (eh - 1) * nvertelem
            @unroll for k in 1:Nq
                ijk = i + Nq * ((j - 1) + Nqj * (k - 1))
                reverse_integral_load_aux!(
                    bl,
                    Vars{vars_reverse_integrals(bl, FT)}(l_V),
                    Vars{vars_state(bl, FT)}(view(state, ijk, :, et)),
                    Vars{vars_aux(bl, FT)}(view(auxstate, ijk, :, e)),
                )
                l_V .= l_T .- l_V
                reverse_integral_set_aux!(
                    bl,
                    Vars{vars_aux(bl, FT)}(view(auxstate, ijk, :, e)),
                    Vars{vars_reverse_integrals(bl, FT)}(l_V),
                )
            end
        end
    end
end

# TODO: Generalize to more than one field?
@kernel function knl_copy_stack_field_down!(
    ::Val{dim},
    ::Val{N},
    ::Val{nvertelem},
    auxstate,
    elems,
    ::Val{fldin},
    ::Val{fldout},
) where {dim, N, nvertelem, fldin, fldout}
    DFloat = eltype(auxstate)

    Nq = N + 1
    Nqj = dim == 2 ? 1 : Nq

    eh = @index(Group, Linear)
    i, j = @index(Local, NTuple)

    # note that k is the second not 4th index (since this is scratch memory and k
    # needs to be persistent across threads)
    @inbounds begin
        # Initialize the constant state at zero
        ijk = i + Nq * ((j - 1) + Nqj * (Nq - 1))
        et = nvertelem + (eh - 1) * nvertelem
        val = auxstate[ijk, fldin, et]

        # Loop up the stack of elements
        for ev in 1:nvertelem
            e = ev + (eh - 1) * nvertelem
            @unroll for k in 1:Nq
                ijk = i + Nq * ((j - 1) + Nqj * (k - 1))
                auxstate[ijk, fldout, e] = val
            end
        end
    end
end

@kernel function volumedivgrad!(
    bl::BalanceLaw,
    ::Val{dim},
    ::Val{polyorder},
    ::direction,
    Qhypervisc_grad,
    Qhypervisc_div,
    vgeo,
    D,
    elems,
) where {dim, polyorder, direction}
    @uniform begin
        N = polyorder
        FT = eltype(Qhypervisc_grad)
        ngradlapstate = num_gradient_laplacian(bl, FT)

        Nq = N + 1

        Nqk = dim == 2 ? 1 : Nq

        l_div = MArray{Tuple{ngradlapstate}, FT}(undef)
    end

    s_grad = @localmem FT (Nq, Nq, Nqk, ngradlapstate, 3)
    s_D = @localmem FT (Nq, Nq)

    e = @index(Group, Linear)
    i, j, k = @index(Local, NTuple)
    ijk = @index(Local, Linear)

    @inbounds begin
        s_D[i, j] = D[i, j]

        @unroll for s in 1:ngradlapstate
            s_grad[i, j, k, s, 1] = Qhypervisc_grad[ijk, 3 * (s - 1) + 1, e]
            s_grad[i, j, k, s, 2] = Qhypervisc_grad[ijk, 3 * (s - 1) + 2, e]
            s_grad[i, j, k, s, 3] = Qhypervisc_grad[ijk, 3 * (s - 1) + 3, e]
        end
        @synchronize

        ξ1x1, ξ1x2, ξ1x3 =
            vgeo[ijk, _ξ1x1, e], vgeo[ijk, _ξ1x2, e], vgeo[ijk, _ξ1x3, e]
        if dim == 3 || (dim == 2 && direction == EveryDirection)
            ξ2x1, ξ2x2, ξ2x3 =
                vgeo[ijk, _ξ2x1, e], vgeo[ijk, _ξ2x2, e], vgeo[ijk, _ξ2x3, e]
        end
        if dim == 3 && direction == EveryDirection
            ξ3x1, ξ3x2, ξ3x3 =
                vgeo[ijk, _ξ3x1, e], vgeo[ijk, _ξ3x2, e], vgeo[ijk, _ξ3x3, e]
        end

        @unroll for s in 1:ngradlapstate
            g1ξ1 = g1ξ2 = g1ξ3 = zero(FT)
            g2ξ1 = g2ξ2 = g2ξ3 = zero(FT)
            g3ξ1 = g3ξ2 = g3ξ3 = zero(FT)
            @unroll for n in 1:Nq
                Din = s_D[i, n]
                g1ξ1 += Din * s_grad[n, j, k, s, 1]
                g2ξ1 += Din * s_grad[n, j, k, s, 2]
                g3ξ1 += Din * s_grad[n, j, k, s, 3]
                if dim == 3 || (dim == 2 && direction == EveryDirection)
                    Djn = s_D[j, n]
                    g1ξ2 += Djn * s_grad[i, n, k, s, 1]
                    g2ξ2 += Djn * s_grad[i, n, k, s, 2]
                    g3ξ2 += Djn * s_grad[i, n, k, s, 3]
                end
                if dim == 3 && direction == EveryDirection
                    Dkn = s_D[k, n]
                    g1ξ3 += Dkn * s_grad[i, j, n, s, 1]
                    g2ξ3 += Dkn * s_grad[i, j, n, s, 2]
                    g3ξ3 += Dkn * s_grad[i, j, n, s, 3]
                end
            end
            l_div[s] = ξ1x1 * g1ξ1 + ξ1x2 * g2ξ1 + ξ1x3 * g3ξ1

            if dim == 3 || (dim == 2 && direction == EveryDirection)
                l_div[s] += ξ2x1 * g1ξ2 + ξ2x2 * g2ξ2 + ξ2x3 * g3ξ2
            end

            if dim == 3 && direction == EveryDirection
                l_div[s] += ξ3x1 * g1ξ3 + ξ3x2 * g2ξ3 + ξ3x3 * g3ξ3
            end
        end

        @unroll for s in 1:ngradlapstate
            Qhypervisc_div[ijk, s, e] = l_div[s]
        end
        @synchronize
    end
end

@kernel function volumedivgrad!(
    bl::BalanceLaw,
    ::Val{dim},
    ::Val{polyorder},
    ::VerticalDirection,
    Qhypervisc_grad,
    Qhypervisc_div,
    vgeo,
    D,
    elems,
) where {dim, polyorder}
    @uniform begin
        N = polyorder
        FT = eltype(Qhypervisc_grad)
        ngradlapstate = num_gradient_laplacian(bl, FT)

        Nq = N + 1

        Nqk = dim == 2 ? 1 : Nq

        l_div = MArray{Tuple{ngradlapstate}, FT}(undef)
    end

    s_grad = @localmem FT (Nq, Nq, Nqk, ngradlapstate, 3)
    s_D = @localmem FT (Nq, Nq)

    e = @index(Group, Linear)
    ijk = @index(Local, Linear)
    i, j, k = @index(Local, NTuple)
    @inbounds begin
        s_D[i, j] = D[i, j]

        @unroll for s in 1:ngradlapstate
            s_grad[i, j, k, s, 1] = Qhypervisc_grad[ijk, 3 * (s - 1) + 1, e]
            s_grad[i, j, k, s, 2] = Qhypervisc_grad[ijk, 3 * (s - 1) + 2, e]
            s_grad[i, j, k, s, 3] = Qhypervisc_grad[ijk, 3 * (s - 1) + 3, e]
        end
        @synchronize

        if dim == 2
            ξ2x1, ξ2x2, ξ2x3 =
                vgeo[ijk, _ξ2x1, e], vgeo[ijk, _ξ2x2, e], vgeo[ijk, _ξ2x3, e]
        else
            ξ3x1, ξ3x2, ξ3x3 =
                vgeo[ijk, _ξ3x1, e], vgeo[ijk, _ξ3x2, e], vgeo[ijk, _ξ3x3, e]
        end

        @unroll for s in 1:ngradlapstate
            g1ξv = g2ξv = g3ξv = zero(FT)
            @unroll for n in 1:Nq
                if dim == 2
                    Djn = s_D[j, n]
                    g1ξv += Djn * s_grad[i, n, k, s, 1]
                    g2ξv += Djn * s_grad[i, n, k, s, 2]
                    g3ξv += Djn * s_grad[i, n, k, s, 3]
                else
                    Dkn = s_D[k, n]
                    g1ξv += Dkn * s_grad[i, j, n, s, 1]
                    g2ξv += Dkn * s_grad[i, j, n, s, 2]
                    g3ξv += Dkn * s_grad[i, j, n, s, 3]
                end
            end

            if dim == 2
                l_div[s] = ξ2x1 * g1ξv + ξ2x2 * g2ξv + ξ2x3 * g3ξv
            else
                l_div[s] = ξ3x1 * g1ξv + ξ3x2 * g2ξv + ξ3x3 * g3ξv
            end
        end

        @unroll for s in 1:ngradlapstate
            Qhypervisc_div[ijk, s, e] = l_div[s]
        end
        @synchronize
    end
end

@kernel function facedivgrad!(
    bl::BalanceLaw,
    ::Val{dim},
    ::Val{polyorder},
    ::direction,
    divgradnumpenalty,
    Qhypervisc_grad,
    Qhypervisc_div,
    vgeo,
    sgeo,
    vmap⁻,
    vmap⁺,
    elemtobndy,
    elems,
) where {dim, polyorder, direction}
    @uniform begin
        N = polyorder
        FT = eltype(Qhypervisc_grad)
        ngradlapstate = num_gradient_laplacian(bl, FT)

        if dim == 1
            Np = (N + 1)
            Nfp = 1
            nface = 2
        elseif dim == 2
            Np = (N + 1) * (N + 1)
            Nfp = (N + 1)
            nface = 4
        elseif dim == 3
            Np = (N + 1) * (N + 1) * (N + 1)
            Nfp = (N + 1) * (N + 1)
            nface = 6
        end

        faces = 1:nface
        if direction == VerticalDirection
            faces = (nface - 1):nface
        elseif direction == HorizontalDirection
            faces = 1:(nface - 2)
        end

        Nqk = dim == 2 ? 1 : N + 1

        l_grad⁻ = MArray{Tuple{3, ngradlapstate}, FT}(undef)
        l_grad⁺ = MArray{Tuple{3, ngradlapstate}, FT}(undef)
        l_div = MArray{Tuple{ngradlapstate}, FT}(undef)
    end

    e = @index(Group, Linear)
    n = @index(Local, Linear)

    @inbounds for f in faces
        n⁻ = SVector(sgeo[_n1, n, f, e], sgeo[_n2, n, f, e], sgeo[_n3, n, f, e])
        sM, vMI = sgeo[_sM, n, f, e], sgeo[_vMI, n, f, e]
        id⁻, id⁺ = vmap⁻[n, f, e], vmap⁺[n, f, e]

        e⁻, e⁺ = e, ((id⁺ - 1) ÷ Np) + 1
        vid⁻, vid⁺ = ((id⁻ - 1) % Np) + 1, ((id⁺ - 1) % Np) + 1

        # Load minus side data
        @unroll for s in 1:ngradlapstate
            l_grad⁻[1, s] = Qhypervisc_grad[vid⁻, 3 * (s - 1) + 1, e⁻]
            l_grad⁻[2, s] = Qhypervisc_grad[vid⁻, 3 * (s - 1) + 2, e⁻]
            l_grad⁻[3, s] = Qhypervisc_grad[vid⁻, 3 * (s - 1) + 3, e⁻]
        end

        # Load plus side data
        @unroll for s in 1:ngradlapstate
            l_grad⁺[1, s] = Qhypervisc_grad[vid⁺, 3 * (s - 1) + 1, e⁺]
            l_grad⁺[2, s] = Qhypervisc_grad[vid⁺, 3 * (s - 1) + 2, e⁺]
            l_grad⁺[3, s] = Qhypervisc_grad[vid⁺, 3 * (s - 1) + 3, e⁺]
        end

        bctype = elemtobndy[f, e]
        if bctype == 0
            divergence_penalty!(
                divgradnumpenalty,
                bl,
                Vars{vars_gradient_laplacian(bl, FT)}(l_div),
                n⁻,
                Grad{vars_gradient_laplacian(bl, FT)}(l_grad⁻),
                Grad{vars_gradient_laplacian(bl, FT)}(l_grad⁺),
            )
        else
            divergence_boundary_penalty!(
                divgradnumpenalty,
                bl,
                Vars{vars_gradient_laplacian(bl, FT)}(l_div),
                n⁻,
                Grad{vars_gradient_laplacian(bl, FT)}(l_grad⁻),
                Grad{vars_gradient_laplacian(bl, FT)}(l_grad⁺),
                bctype,
            )
        end

        @unroll for s in 1:ngradlapstate
            Qhypervisc_div[vid⁻, s, e⁻] += vMI * sM * l_div[s]
        end
        # Need to wait after even faces to avoid race conditions
        @synchronize(f % 2 == 0)
    end
end

@kernel function volumehyperviscterms!(
    bl::BalanceLaw,
    ::Val{dim},
    ::Val{polyorder},
    ::direction,
    Qhypervisc_grad,
    Qhypervisc_div,
    Q,
    auxstate,
    vgeo,
    ω,
    D,
    elems,
    t,
) where {dim, polyorder, direction}
    @uniform begin
        N = polyorder

        FT = eltype(Qhypervisc_grad)
        nstate = num_state(bl, FT)
        ngradlapstate = num_gradient_laplacian(bl, FT)
        nhyperviscstate = num_hyperdiffusive(bl, FT)
        nauxstate = num_aux(bl, FT)
        ngradtransformstate = nstate

        Nq = N + 1
        Nqk = dim == 2 ? 1 : Nq

        l_grad_lap = MArray{Tuple{3, ngradlapstate}, FT}(undef)
        l_Qhypervisc = MArray{Tuple{nhyperviscstate}, FT}(undef)
    end

    s_lap = @localmem FT (Nq, Nq, Nqk, ngradlapstate)
    s_D = @localmem FT (Nq, Nq)
    s_ω = @localmem FT (Nq,)
    l_Q = @private FT (ngradtransformstate,)
    l_aux = @private FT (nauxstate,)

    e = @index(Group, Linear)
    ijk = @index(Local, Linear)
    i, j, k = @index(Local, NTuple)

    @inbounds @views begin
        s_ω[j] = ω[j]
        s_D[i, j] = D[i, j]

        @unroll for s in 1:ngradtransformstate
            l_Q[s] = Q[ijk, s, e]
        end

        @unroll for s in 1:nauxstate
            l_aux[s] = auxstate[ijk, s, e]
        end

        @unroll for s in 1:ngradlapstate
            s_lap[i, j, k, s] = Qhypervisc_div[ijk, s, e]
        end
        @synchronize

        ξ1x1, ξ1x2, ξ1x3 =
            vgeo[ijk, _ξ1x1, e], vgeo[ijk, _ξ1x2, e], vgeo[ijk, _ξ1x3, e]
        if dim == 3 || (dim == 2 && direction == EveryDirection)
            ξ2x1, ξ2x2, ξ2x3 =
                vgeo[ijk, _ξ2x1, e], vgeo[ijk, _ξ2x2, e], vgeo[ijk, _ξ2x3, e]
        end
        if dim == 3 && direction == EveryDirection
            ξ3x1, ξ3x2, ξ3x3 =
                vgeo[ijk, _ξ3x1, e], vgeo[ijk, _ξ3x2, e], vgeo[ijk, _ξ3x3, e]
        end
        @unroll for s in 1:ngradlapstate
            lap_ξ1 = lap_ξ2 = lap_ξ3 = zero(FT)
            @unroll for n in 1:Nq
                njk = n + Nq * ((j - 1) + Nq * (k - 1))
                Dni = s_D[n, i] * s_ω[n] / s_ω[i]
                lap_njk = s_lap[n, j, k, s]
                lap_ξ1 += Dni * lap_njk
                if dim == 3 || (dim == 2 && direction == EveryDirection)
                    ink = i + Nq * ((n - 1) + Nq * (k - 1))
                    Dnj = s_D[n, j] * s_ω[n] / s_ω[j]
                    lap_ink = s_lap[i, n, k, s]
                    lap_ξ2 += Dnj * lap_ink
                end
                if dim == 3 && direction == EveryDirection
                    ijn = i + Nq * ((j - 1) + Nq * (n - 1))
                    Dnk = s_D[n, k] * s_ω[n] / s_ω[k]
                    lap_ijn = s_lap[i, j, n, s]
                    lap_ξ3 += Dnk * lap_ijn
                end
            end

            l_grad_lap[1, s] = -ξ1x1 * lap_ξ1
            l_grad_lap[2, s] = -ξ1x2 * lap_ξ1
            l_grad_lap[3, s] = -ξ1x3 * lap_ξ1

            if dim == 3 || (dim == 2 && direction == EveryDirection)
                l_grad_lap[1, s] -= ξ2x1 * lap_ξ2
                l_grad_lap[2, s] -= ξ2x2 * lap_ξ2
                l_grad_lap[3, s] -= ξ2x3 * lap_ξ2
            end

            if dim == 3 && direction == EveryDirection
                l_grad_lap[1, s] -= ξ3x1 * lap_ξ3
                l_grad_lap[2, s] -= ξ3x2 * lap_ξ3
                l_grad_lap[3, s] -= ξ3x3 * lap_ξ3
            end
        end

        fill!(l_Qhypervisc, -zero(eltype(l_Qhypervisc)))
        hyperdiffusive!(
            bl,
            Vars{vars_hyperdiffusive(bl, FT)}(l_Qhypervisc),
            Grad{vars_gradient_laplacian(bl, FT)}(l_grad_lap),
            Vars{vars_state(bl, FT)}(l_Q[:]),
            Vars{vars_aux(bl, FT)}(l_aux[:]),
            t,
        )
        @unroll for s in 1:nhyperviscstate
            Qhypervisc_grad[ijk, s, e] = l_Qhypervisc[s]
        end
        @synchronize
    end
end

@kernel function volumehyperviscterms!(
    bl::BalanceLaw,
    ::Val{dim},
    ::Val{polyorder},
    ::VerticalDirection,
    Qhypervisc_grad,
    Qhypervisc_div,
    Q,
    auxstate,
    vgeo,
    ω,
    D,
    elems,
    t,
) where {dim, polyorder}
    @uniform begin
        N = polyorder

        FT = eltype(Qhypervisc_grad)
        nstate = num_state(bl, FT)
        ngradlapstate = num_gradient_laplacian(bl, FT)
        nhyperviscstate = num_hyperdiffusive(bl, FT)
        nauxstate = num_aux(bl, FT)
        ngradtransformstate = nstate

        Nq = N + 1
        Nqk = dim == 2 ? 1 : Nq

        l_grad_lap = MArray{Tuple{3, ngradlapstate}, FT}(undef)
        l_Qhypervisc = MArray{Tuple{nhyperviscstate}, FT}(undef)
    end

    s_lap = @localmem FT (Nq, Nq, Nqk, ngradlapstate)
    s_D = @localmem FT (Nq, Nq)
    s_ω = @localmem FT (Nq,)
    l_Q = @private FT (ngradtransformstate,)
    l_aux = @private FT (nauxstate,)

    e = @index(Group, Linear)
    ijk = @index(Local, Linear)
    i, j, k = @index(Local, NTuple)

    @inbounds @views begin
        s_ω[j] = ω[j]
        s_D[i, j] = D[i, j]

        @unroll for s in 1:ngradtransformstate
            l_Q[s] = Q[ijk, s, e]
        end

        @unroll for s in 1:nauxstate
            l_aux[s] = auxstate[ijk, s, e]
        end

        @unroll for s in 1:ngradlapstate
            s_lap[i, j, k, s] = Qhypervisc_div[ijk, s, e]
        end
        @synchronize

        if dim == 2
            ξvx1, ξvx2, ξvx3 =
                vgeo[ijk, _ξ2x1, e], vgeo[ijk, _ξ2x2, e], vgeo[ijk, _ξ2x3, e]
        else
            ξvx1, ξvx2, ξvx3 =
                vgeo[ijk, _ξ3x1, e], vgeo[ijk, _ξ3x2, e], vgeo[ijk, _ξ3x3, e]
        end
        @unroll for s in 1:ngradlapstate
            lap_ξv = zero(FT)
            @unroll for n in 1:Nq
                if dim == 2
                    ink = i + Nq * ((n - 1) + Nq * (k - 1))
                    Dnj = s_D[n, j] * s_ω[n] / s_ω[j]
                    lap_ink = s_lap[i, n, k, s]
                    lap_ξv += Dnj * lap_ink
                else
                    ijn = i + Nq * ((j - 1) + Nq * (n - 1))
                    Dnk = s_D[n, k] * s_ω[n] / s_ω[k]
                    lap_ijn = s_lap[i, j, n, s]
                    lap_ξv += Dnk * lap_ijn
                end
            end

            l_grad_lap[1, s] = -ξvx1 * lap_ξv
            l_grad_lap[2, s] = -ξvx2 * lap_ξv
            l_grad_lap[3, s] = -ξvx3 * lap_ξv
        end

        fill!(l_Qhypervisc, -zero(eltype(l_Qhypervisc)))
        hyperdiffusive!(
            bl,
            Vars{vars_hyperdiffusive(bl, FT)}(l_Qhypervisc),
            Grad{vars_gradient_laplacian(bl, FT)}(l_grad_lap),
            Vars{vars_state(bl, FT)}(l_Q[:]),
            Vars{vars_aux(bl, FT)}(l_aux[:]),
            t,
        )
        @unroll for s in 1:nhyperviscstate
            Qhypervisc_grad[ijk, s, e] = l_Qhypervisc[s]
        end
        @synchronize
    end
end

@kernel function facehyperviscterms!(
    bl::BalanceLaw,
    ::Val{dim},
    ::Val{polyorder},
    ::direction,
    hyperviscnumflux,
    Qhypervisc_grad,
    Qhypervisc_div,
    Q,
    auxstate,
    vgeo,
    sgeo,
    vmap⁻,
    vmap⁺,
    elemtobndy,
    elems,
    t,
) where {dim, polyorder, direction}
    @uniform begin
        N = polyorder
        FT = eltype(Qhypervisc_grad)
        nstate = num_state(bl, FT)
        ngradlapstate = num_gradient_laplacian(bl, FT)
        nhyperviscstate = num_hyperdiffusive(bl, FT)
        nauxstate = num_aux(bl, FT)
        ngradtransformstate = nstate

        if dim == 1
            Np = (N + 1)
            Nfp = 1
            nface = 2
        elseif dim == 2
            Np = (N + 1) * (N + 1)
            Nfp = (N + 1)
            nface = 4
        elseif dim == 3
            Np = (N + 1) * (N + 1) * (N + 1)
            Nfp = (N + 1) * (N + 1)
            nface = 6
        end

        faces = 1:nface
        if direction == VerticalDirection
            faces = (nface - 1):nface
        elseif direction == HorizontalDirection
            faces = 1:(nface - 2)
        end

        Nqk = dim == 2 ? 1 : N + 1

        l_lap⁻ = MArray{Tuple{ngradlapstate}, FT}(undef)
        l_lap⁺ = MArray{Tuple{ngradlapstate}, FT}(undef)
        l_Qhypervisc = MArray{Tuple{nhyperviscstate}, FT}(undef)

        l_Q⁻ = MArray{Tuple{ngradtransformstate}, FT}(undef)
        l_aux⁻ = MArray{Tuple{nauxstate}, FT}(undef)

        l_Q⁺ = MArray{Tuple{ngradtransformstate}, FT}(undef)
        l_aux⁺ = MArray{Tuple{nauxstate}, FT}(undef)
    end

    e = @index(Group, Linear)
    n = @index(Local, Linear)
    @inbounds for f in faces
        n⁻ = SVector(sgeo[_n1, n, f, e], sgeo[_n2, n, f, e], sgeo[_n3, n, f, e])
        sM, vMI = sgeo[_sM, n, f, e], sgeo[_vMI, n, f, e]
        id⁻, id⁺ = vmap⁻[n, f, e], vmap⁺[n, f, e]

        e⁻, e⁺ = e, ((id⁺ - 1) ÷ Np) + 1
        vid⁻, vid⁺ = ((id⁻ - 1) % Np) + 1, ((id⁺ - 1) % Np) + 1

        # Load minus side data
        @unroll for s in 1:ngradtransformstate
            l_Q⁻[s] = Q[vid⁻, s, e⁻]
        end

        @unroll for s in 1:nauxstate
            l_aux⁻[s] = auxstate[vid⁻, s, e⁻]
        end

        @unroll for s in 1:ngradlapstate
            l_lap⁻[s] = Qhypervisc_div[vid⁻, s, e⁻]
        end

        # Load plus side data
        @unroll for s in 1:ngradtransformstate
            l_Q⁺[s] = Q[vid⁺, s, e⁺]
        end

        @unroll for s in 1:nauxstate
            l_aux⁺[s] = auxstate[vid⁺, s, e⁺]
        end

        @unroll for s in 1:ngradlapstate
            l_lap⁺[s] = Qhypervisc_div[vid⁺, s, e⁺]
        end

        bctype = elemtobndy[f, e]
        if bctype == 0
            numerical_flux_hyperdiffusive!(
                hyperviscnumflux,
                bl,
                Vars{vars_hyperdiffusive(bl, FT)}(l_Qhypervisc),
                n⁻,
                Vars{vars_gradient_laplacian(bl, FT)}(l_lap⁻),
                Vars{vars_state(bl, FT)}(l_Q⁻),
                Vars{vars_aux(bl, FT)}(l_aux⁻),
                Vars{vars_gradient_laplacian(bl, FT)}(l_lap⁺),
                Vars{vars_state(bl, FT)}(l_Q⁺),
                Vars{vars_aux(bl, FT)}(l_aux⁺),
                t,
            )
        else
            numerical_boundary_flux_hyperdiffusive!(
                hyperviscnumflux,
                bl,
                Vars{vars_hyperdiffusive(bl, FT)}(l_Qhypervisc),
                n⁻,
                Vars{vars_gradient_laplacian(bl, FT)}(l_lap⁻),
                Vars{vars_state(bl, FT)}(l_Q⁻),
                Vars{vars_aux(bl, FT)}(l_aux⁻),
                Vars{vars_gradient_laplacian(bl, FT)}(l_lap⁺),
                Vars{vars_state(bl, FT)}(l_Q⁺),
                Vars{vars_aux(bl, FT)}(l_aux⁺),
                bctype,
                t,
            )
        end

        @unroll for s in 1:nhyperviscstate
            Qhypervisc_grad[vid⁻, s, e⁻] += vMI * sM * l_Qhypervisc[s]
        end
        # Need to wait after even faces to avoid race conditions
        @synchronize(f % 2 == 0)
    end
end

@kernel function knl_local_courant!(
    bl::BalanceLaw,
    ::Val{dim},
    ::Val{N},
    pointwise_courant,
    local_courant,
    Q,
    auxstate,
    diffstate,
    elems,
    direction,
    Δt,
) where {dim, N}
    @uniform begin
        FT = eltype(Q)
        nstate = num_state(bl, FT)
        nviscstate = num_diffusive(bl, FT)
        nauxstate = num_aux(bl, FT)

        Nq = N + 1

        Nqk = dim == 2 ? 1 : Nq

        Np = Nq * Nq * Nqk

        l_Q = MArray{Tuple{nstate}, FT}(undef)
        l_aux = MArray{Tuple{nauxstate}, FT}(undef)
        l_diff = MArray{Tuple{nviscstate}, FT}(undef)
    end

    e = @index(Group, Linear)
    n = @index(Local, Linear)
    @inbounds begin
        @unroll for s in 1:nstate
            l_Q[s] = Q[n, s, e]
        end

        @unroll for s in 1:nauxstate
            l_aux[s] = auxstate[n, s, e]
        end

        @unroll for s in 1:nviscstate
            l_diff[s] = diffstate[n, s, e]
        end

        Δx = pointwise_courant[n, e]
        c = local_courant(
            bl,
            Vars{vars_state(bl, FT)}(l_Q),
            Vars{vars_aux(bl, FT)}(l_aux),
            Vars{vars_diffusive(bl, FT)}(l_diff),
            Δx,
            Δt,
            direction,
        )

        pointwise_courant[n, e] = c
    end
end<|MERGE_RESOLUTION|>--- conflicted
+++ resolved
@@ -1114,38 +1114,12 @@
 end
 
 
-<<<<<<< HEAD
-"""
-    initauxstate!(bl::BalanceLaw, Val(polyorder), auxstate, vgeo, elems, args...)
-=======
 @doc """
     initauxstate!(bl::BalanceLaw, Val(polyorder), auxstate, vgeo, elems)
->>>>>>> 93940691
 
 Computational kernel: Initialize the auxiliary state
 
 See [`DGBalanceLaw`](@ref) for usage.
-<<<<<<< HEAD
-"""
-function initauxstate!(bl::BalanceLaw, ::Val{dim}, ::Val{polyorder}, auxstate, vgeo, elems, args...) where {dim, polyorder}
-  N = polyorder
-  FT = eltype(auxstate)
-  nauxstate = num_aux(bl,FT)
-
-  Nq = N + 1
-  Nqk = dim == 2 ? 1 : Nq
-  Np = Nq * Nq * Nqk
-
-  l_aux = MArray{Tuple{nauxstate}, FT}(undef)
-
-  @inbounds @loop for e in (elems; blockIdx().x)
-    @loop for n in (1:Np; threadIdx().x)
-      @unroll for s = 1:nauxstate
-        l_aux[s] = auxstate[n, s, e]
-      end
-
-      init_aux!(bl, Vars{vars_aux(bl,FT)}(l_aux), LocalGeometry(Val(polyorder),vgeo,n,e),args...)
-=======
 """ initauxstate!
 @kernel function initauxstate!(
     bl::BalanceLaw,
@@ -1178,7 +1152,6 @@
             Vars{vars_aux(bl, FT)}(l_aux),
             LocalGeometry(Val(polyorder), vgeo, n, e),
         )
->>>>>>> 93940691
 
         @unroll for s in 1:nauxstate
             auxstate[n, s, e] = l_aux[s]
