--- conflicted
+++ resolved
@@ -1,27 +1,26 @@
+using Dates
 using Distributions
+using DocStringExtensions
+using LinearAlgebra
+using Logging
+using MPI
+using Printf
 using Random
 using StaticArrays
 using Test
-using DocStringExtensions
-using LinearAlgebra
-using Printf
-using MPI
-
-using CLIMA.Mesh.Topologies
-using CLIMA.DGBalanceLawDiscretizations
-using CLIMA.MPIStateArrays
-using Logging
-using Dates
 
 using CLIMA
-using CLIMA.Grids
 using CLIMA.Atmos
 using CLIMA.ConfigTypes
+using CLIMA.DGBalanceLawDiscretizations
 using CLIMA.DGmethods.NumericalFluxes
+using CLIMA.Grids
 using CLIMA.GenericCallbacks
+using CLIMA.Mesh.Filters
+using CLIMA.Mesh.Topologies
+using CLIMA.MoistThermodynamics
+using CLIMA.MPIStateArrays
 using CLIMA.ODESolvers
-using CLIMA.Mesh.Filters
-using CLIMA.MoistThermodynamics
 using CLIMA.PlanetParameters
 using CLIMA.VariableTemplates
 using CLIMA.VTK
@@ -61,7 +60,8 @@
 # See chapter 2 in Arabas et al 2015 for setup details:
 #@Article{gmd-8-1677-2015,
 #AUTHOR = {Arabas, S. and Jaruga, A. and Pawlowska, H. and Grabowski, W. W.},
-#TITLE = {libcloudph++ 1.0: a single-moment bulk, double-moment bulk, and particle-based warm-rain microphysics library in C++},
+#TITLE = {libcloudph++ 1.0: a single-moment bulk, double-moment bulk,
+#         and particle-based warm-rain microphysics library in C++},
 #JOURNAL = {Geoscientific Model Development},
 #VOLUME = {8},
 #YEAR = {2015},
@@ -94,35 +94,11 @@
     q_vap::FT
     q_liq::FT
     q_ice::FT
+    T::FT
+    p::FT
+    x::FT
+    z::FT
   end
-end
-
-vars_gradient(m::KinematicModel, FT) = @vars()
-vars_diffusive(m::KinematicModel, FT) = @vars()
-vars_integrals(m::KinematicModel, FT) = @vars()
-vars_reverse_integrals(m::KinematicModel, FT) = @vars()
-
-function init_aux!(m::KinematicModel, aux::Vars, geom::LocalGeometry)
-
-end
-
-function source!(m::KinematicModel, source::Vars, state::Vars, diffusive::Vars, aux::Vars, t::Real)
-
-end
-
-@inline function flux_nondiffusive!(m::KinematicModel, flux::Grad, state::Vars, aux::Vars, t::Real)
-end
-
-function gradvariables!(m::KinematicModel, transform::Vars, state::Vars, aux::Vars, t::Real)
-end
-
-function diffusive!(m::KinematicModel, diffusive::Vars, ∇transform::Grad, state::Vars, aux::Vars, t::Real)
-end
-
-@inline function flux_diffusive!(m::KinematicModel, flux::Grad, state::Vars, diffusive::Vars, hyperdiffusive::Vars, aux::Vars, t::Real)
-end
-
-@inline function flux_diffusive!(m::KinematicModel, flux::Grad, state::Vars, τ, d_h_tot)
 end
 
 @inline function wavespeed(m::KinematicModel, nM, state::Vars, aux::Vars, t::Real)
@@ -135,30 +111,83 @@
   m.init_state(m, state, aux, coords, t, args...)
 end
 
+function init_aux!(m::KinematicModel, aux::Vars, geom::LocalGeometry)
+
+  x, y, z = geom.coord
+
+  FT = eltype(aux)
+  # initial condition
+  θ_0::FT    = 289         # K
+  p_0::FT    = 101500      # Pa
+  p_1000::FT = 100000      # Pa
+  qt_0::FT   = 7.5 * 1e-3  # kg/kg
+  z_0::FT    = 0           # m
+
+  R_m, cp_m, cv_m, γ = gas_constants(PhasePartition(qt_0))
+
+  # Pressure profile assuming hydrostatic and constant θ and qt profiles.
+  # It is done this way to be consistent with Arabas paper.
+  # It's not neccesarily the best way to initialize with our model variables.
+  p = p_1000 * ((p_0 / p_1000)^(R_d / cp_d) -
+              R_d / cp_d * grav / θ_0 / R_m * (z - z_0)
+             )^(cp_d / R_d)
+
+  aux.p = p  # for prescribed pressure gradient (kinematic setup)
+
+  aux.x = x
+  aux.z = z
+
+  aux.q_tot = qt_0
+  aux.q_vap = FT(0)
+  aux.q_liq = FT(0)
+  aux.q_ice = FT(0)
+
+end
+
+function boundary_state!(m::KinematicModel, state⁺::Vars, state⁻::Vars, _...)
+
+   FT = eltype(state⁻)
+
+   state⁺.ρ = state⁻.ρ
+   state⁺.ρe = state⁻.ρe_tot
+   state⁺.ρq_tot = state⁻.ρq_tot
+
+end
+
+# ------------------------------------------------------------------ BOILER PLATE :)
+vars_gradient(m::KinematicModel, FT) = @vars()
+vars_diffusive(m::KinematicModel, FT) = @vars()
+
 function source!(m::KinematicModel, source::Vars, state::Vars, diffusive::Vars, aux::Vars, t::Real)
 end
 
-boundary_state!(nf, m::KinematicModel, x...) = nothing
-
-# function boundary_state!(m::KinematicModel, state⁺::Vars, state⁻::Vars,
-#                          aux⁻::Vars, bctype, t, _...)
-#   FT = eltype(state⁻)
-
-#   state⁺.ρ = state⁻.ρ
-#   state⁺.ρe = state⁻.ρe_tot
-#   state⁺.ρq_tot = state⁻.ρq_tot
-
-# end
-
-# ------------------------------------------------------------------ BOILER PLATE :)
-# function update_aux!(dg::DGModel, m::KinematicModel, Q::MPIStateArray, t::Real)
-#   nodal_update_aux!(atmos_nodal_update_aux!, dg, m, Q, t)
-#   return true
-# end
-function integral_load_aux!(m::KinematicModel, integ::Vars, state::Vars, aux::Vars) end
-function integral_set_aux!(m::KinematicModel, aux::Vars, integ::Vars) end
-function reverse_integral_load_aux!(m::KinematicModel, integ::Vars, state::Vars, aux::Vars) end
-function reverse_integral_set_aux!(m::KinematicModel, aux::Vars, integ::Vars) end
+@inline function flux_nondiffusive!(m::KinematicModel, flux::Grad, state::Vars, aux::Vars, t::Real)
+end
+
+function gradvariables!(m::KinematicModel, transform::Vars, state::Vars, aux::Vars, t::Real)
+end
+
+function diffusive!(m::KinematicModel, diffusive::Vars, ∇transform::Grad, state::Vars, aux::Vars, t::Real)
+end
+
+@inline function flux_diffusive!(
+    m::KinematicModel, flux::Grad, state::Vars, diffusive::Vars,
+    hyperdiffusive::Vars, aux::Vars, t::Real)
+end
+
+@inline function flux_diffusive!(
+    m::KinematicModel, flux::Grad, state::Vars, τ, d_h_tot)
+end
+
+function update_aux!(dg::DGModel, m::KinematicModel, Q::MPIStateArray, t::Real)
+  #nodal_update_aux!(atmos_nodal_update_aux!, dg, m, Q, t)
+  return true
+end
+
+#function integral_load_aux!(m::KinematicModel, integ::Vars, state::Vars, aux::Vars) end
+#function integral_set_aux!(m::KinematicModel, aux::Vars, integ::Vars) end
+#function reverse_integral_load_aux!(m::KinematicModel, integ::Vars, state::Vars, aux::Vars) end
+#function reverse_integral_set_aux!(m::KinematicModel, aux::Vars, integ::Vars) end
 # ------------------------------------------------------------------
 
 function init_saturation_adjustment!(bl, state, aux, (x,y,z), t)
@@ -183,8 +212,7 @@
   T::FT = θ_0 * exner_given_pressure(p, q_pt_0)
   ρ::FT = p / R_m / T
 
-  # TODO should this be more "grid aware"?
-  # the velocity is calculated as derivative of streamfunction
+  # velocity as derivative of streamfunction
   ρu::FT = bl.wmax * bl.xmax/bl.zmax * cos(π * z/bl.zmax) * cos(2*π * x/bl.xmax)
   ρw::FT = 2*bl.wmax * sin(π * z/bl.zmax) * sin(2*π * x/bl.xmax)
   u = ρu / ρ
@@ -255,8 +283,12 @@
     # Courant number
     CFL = FT(0.8)
 
-    driver_config = config_saturation_adjustment(FT, N, resolution, xmax, ymax, zmax)
-    solver_config = CLIMA.setup_solver(t0, timeend, driver_config; ode_dt=FT(0.1), init_on_cpu=true, Courant_number=CFL)
+    driver_config = config_saturation_adjustment(
+        FT, N, resolution, xmax, ymax, zmax)
+    solver_config = CLIMA.setup_solver(
+        t0, timeend, driver_config; ode_dt=FT(0.1),
+        init_on_cpu=true, Courant_number=CFL
+    )
 
     mpicomm = MPI.COMM_WORLD
 
@@ -284,19 +316,13 @@
       mkpath("vtk/")
       outprefix = @sprintf("vtk/new_ex_1_mpirank%04d_step%04d",
                            MPI.Comm_rank(mpicomm), step[1])
-      @debug "doing VTK output" outprefix
+      @info "doing VTK output" outprefix
       writevtk(outprefix,
                solver_config.Q,
                solver_config.dg,
-<<<<<<< HEAD
-               flattenednames(vars_state(KinematicModel,FT)),
-               #solver_config.dg.auxstate,
-               #flattenednames(vars_aux(KinematicModel,FT))
-=======
                flattenednames(vars_state(model,FT)),
                solver_config.dg.auxstate,
                flattenednames(vars_aux(model,FT))
->>>>>>> a46c5cf3
       )
       step[1] += 1
       nothing
