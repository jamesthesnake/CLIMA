--- conflicted
+++ resolved
@@ -65,15 +65,9 @@
                                         bc::SurfaceDrivenBubbleBC,
                                         m::AtmosModel,
                                         F,
-<<<<<<< HEAD
                                         Y⁺::Vars, Σ⁺::Vars, HD⁺::Vars, A⁺::Vars,
                                         n⁻,
                                         Y⁻::Vars, Σ⁻::Vars, HD⁻::Vars, A⁻::Vars,
-=======
-                                        Y⁺::Vars, Σ⁺::Vars, A⁺::Vars,
-                                        n⁻,
-                                        Y⁻::Vars, Σ⁻::Vars, A⁻::Vars,
->>>>>>> d560b905
                                         bctype, t, Y₁⁻, Σ₁⁻, A₁⁻)
   # Working precision
   FT = eltype(Y⁻)
@@ -88,15 +82,8 @@
   # Apply boundary condition per face (1 == bottom wall)
   if bctype != 1
     atmos_boundary_flux_diffusive!(nf, NoFluxBC(), m, F,
-<<<<<<< HEAD
-                                   Y⁺, Σ⁺, HD⁺, A⁺,
                                    n⁻,
                                    Y⁻, Σ⁻, HD⁻, A⁻,
-=======
-                                   Y⁺, Σ⁺, A⁺,
-                                   n⁻,
-                                   Y⁻, Σ⁻, A⁻,
->>>>>>> d560b905
                                    bctype, t,
                                    Y₁⁻, Σ₁⁻, A₁⁻)
   else
